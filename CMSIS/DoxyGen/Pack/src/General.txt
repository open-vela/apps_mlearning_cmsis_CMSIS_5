--- conflicted
+++ resolved
@@ -36,19 +36,7 @@
 \note A Software Pack can address multiple use cases at the same time!
 
 The following sections give you more details on the basics:
-<<<<<<< HEAD
- - \subpage cp_Packs explains the steps required for creating a Software Pack in general.
- - \subpage cp_SWComponents gives detailed information on the contents of the PDSC file.
- - \subpage createPack_DFP describes additional requirements of Device Family Packs (DFPs).
- - \subpage createPackBoard covers the creation of Board Support Packs (BSPs).
- - \subpage pack_Example explains the Software Pack example that is part of the CMSIS Pack in more detail.
- - \subpage createPackPublish shows the options for publishing a Pack.
- - \subpage createPackUtil caters to programs that are useful during the creation of a Pack.
- - \subpage packFormat describes all XML elements that can be used in a PDSC file.
- - \subpage cpdsc_pg describes all XML elements that can be used to create a software example project.
- - \subpage configWizard can be used to create GUI-like elements in development tools for configuration files.
- 
-=======
+
  - \ref cp_Packs explains the steps required for creating a Software Pack in general.
  - \ref cp_SWComponents gives detailed information on the contents of the PDSC file.
  - \ref createPack_DFP describes additional requirements of Device Family Packs (DFPs).
@@ -63,8 +51,7 @@
  - \ref cpdsc_pg is a environment/tool independent definition of a software project. This helps to create only one set of
    example projects that can be used by many different tool vendors.
  - \ref packIndexFile
-   
->>>>>>> d55836b0
+
 <hr>
 
 CMSIS-Pack in ARM::CMSIS Pack
