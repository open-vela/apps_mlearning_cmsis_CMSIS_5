<?xml version="1.0" encoding="UTF-8"?>

<package schemaVersion="1.3" xmlns:xs="http://www.w3.org/2001/XMLSchema-instance" xs:noNamespaceSchemaLocation="PACK.xsd">
  <name>CMSIS</name>
  <description>CMSIS (Cortex Microcontroller Software Interface Standard)</description>
  <vendor>ARM</vendor>
  <!-- <license>license.txt</license> -->
  <url>http://www.keil.com/pack/</url>

  <releases>
<<<<<<< HEAD
=======
    <release version="5.3.0-rc0" date="2018-02-20">
      Updated Arm company brand.
      CMSIS-Core(M): 5.1.1 (see revision history for details)
      CMSIS-Core(A): 1.1.1 (see revision history for details)
      CMSIS-DAP: 2.0.0 (see revision history for details)
      CMSIS-NN: 1.0.0
        - Initial contribution of the bare metal Neural Network Library.
      CMSIS-RTOS2:
        - RTX 5.3.0 (see revision history for details)
        - OS Tick API 1.0.1
    </release>
>>>>>>> a3ec1f26
    <release version="5.2.0" date="2017-11-16">
      CMSIS-Core(M): 5.1.0 (see revision history for details)
        - Added MPU Functions for ARMv8-M for Cortex-M23/M33.
        - Added compiler_iccarm.h to replace compiler_iar.h shipped with the compiler.
      CMSIS-Core(A): 1.1.0 (see revision history for details)
        - Added compiler_iccarm.h.
        - Added additional access functions for physical timer.
      CMSIS-DAP: 1.2.0 (see revision history for details)
      CMSIS-DSP: 1.5.2 (see revision history for details)
<<<<<<< HEAD
      CMSIS-Driver 2.6.0(see revision history for details):
=======
      CMSIS-Driver: 2.6.0 (see revision history for details)
>>>>>>> a3ec1f26
        - CAN Driver API V1.2.0
        - NAND Driver API V2.3.0
      CMSIS-RTOS:
        - RTX: added variant for Infineon XMC4 series affected by PMU_CM.001 errata.
      CMSIS-RTOS2:
        - API 2.1.2 (see revision history for details)
        - RTX 5.2.3 (see revision history for details)
      Devices:
        - Added GCC startup and linker script for Cortex-A9.
        - Added device ARMCM0plus_MPU for Cortex-M0+ with MPU.
        - Added IAR startup code for Cortex-A9
    </release>
    <release version="5.1.1" date="2017-09-19">
      CMSIS-RTOS2:
      - RTX 5.2.1 (see revision history for details)
    </release>
    <release version="5.1.0" date="2017-08-04">
      CMSIS-Core(M): 5.0.2 (see revision history for details)
      - Changed Version Control macros to be core agnostic.
      - Added MPU Functions for ARMv7-M for Cortex-M0+/M3/M4/M7.
      CMSIS-Core(A): 1.0.0 (see revision history for details)
      - Initial release
      - IRQ Controller API 1.0.0
      CMSIS-Driver: 2.05 (see revision history for details)
      - All typedefs related to status have been made volatile.
      CMSIS-RTOS2:
      - API 2.1.1 (see revision history for details)
      - RTX 5.2.0 (see revision history for details)
      - OS Tick API 1.0.0
      CMSIS-DSP: 1.5.2 (see revision history for details)
      - Fixed GNU Compiler specific diagnostics.
      CMSIS-PACK: 1.5.0 (see revision history for details)
      - added System Description File (*.SDF) Format
      CMSIS-Zone: 0.0.1 (Preview)
      - Initial specification draft
    </release>
    <release version="5.0.1" date="2017-02-03">
      Package Description:
      - added taxonomy for Cclass RTOS
      CMSIS-RTOS2:
      - API 2.1   (see revision history for details)
      - RTX 5.1.0 (see revision history for details)
      CMSIS-Core: 5.0.1 (see revision history for details)
      - Added __PACKED_STRUCT macro
      - Added uVisior support
      - Updated cmsis_armcc.h: corrected macro __ARM_ARCH_6M__
      - Updated template for secure main function (main_s.c)
      - Updated template for Context Management for ARMv8-M TrustZone (tz_context.c)
      CMSIS-DSP: 1.5.1 (see revision history for details)
      - added ARMv8M DSP libraries.
      CMSIS-PACK:1.4.9 (see revision history for details)
      - added Pack Index File specification and schema file
    </release>
    <release version="5.0.0" date="2016-11-11">
      Changed open source license to Apache 2.0
      CMSIS_Core:
       - Added support for Cortex-M23 and Cortex-M33.
       - Added ARMv8-M device configurations for mainline and baseline.
       - Added CMSE support and thread context management for TrustZone for ARMv8-M
       - Added cmsis_compiler.h to unify compiler behaviour.
       - Updated function SCB_EnableICache (for Cortex-M7).
       - Added functions: NVIC_GetEnableIRQ, SCB_GetFPUType
      CMSIS-RTOS:
        - bug fix in RTX 4.82 (see revision history for details)
      CMSIS-RTOS2:
        - new API including compatibility layer to CMSIS-RTOS
        - reference implementation based on RTX5
        - supports all Cortex-M variants including TrustZone for ARMv8-M
      CMSIS-SVD:
       - reworked SVD format documentation
       - removed SVD file database documentation as SVD files are distributed in packs
       - updated SVDConv for Win32 and Linux
      CMSIS-DSP:
       - Moved DSP libraries from CMSIS/DSP/Lib to CMSIS/Lib.
       - Added DSP libraries build projects to CMSIS pack.
    </release>
    <release version="4.5.0" date="2015-10-28">
      - CMSIS-Core     4.30.0  (see revision history for details)
      - CMSIS-DAP      1.1.0   (unchanged)
      - CMSIS-Driver   2.04.0  (see revision history for details)
      - CMSIS-DSP      1.4.7   (no source code change [still labeled 1.4.5], see revision history for details)
      - CMSIS-PACK     1.4.1   (see revision history for details)
      - CMSIS-RTOS     4.80.0  Restored time delay parameter 'millisec' old behavior (prior V4.79) for software compatibility. (see revision history for details)
      - CMSIS-SVD      1.3.1   (see revision history for details)
    </release>
    <release version="4.4.0" date="2015-09-11">
      - CMSIS-Core     4.20   (see revision history for details)
      - CMSIS-DSP      1.4.6  (no source code change [still labeled 1.4.5], see revision history for details)
      - CMSIS-PACK     1.4.0  (adding memory attributes, algorithm style)
      - CMSIS-Driver   2.03.0 (adding CAN [Controller Area Network] API)
      - CMSIS-RTOS
        -- API         1.02   (unchanged)
        -- RTX         4.79   (see revision history for details)
      - CMSIS-SVD      1.3.0  (see revision history for details)
      - CMSIS-DAP      1.1.0  (extended with SWO support)
    </release>
    <release version="4.3.0" date="2015-03-20">
      - CMSIS-Core     4.10   (Cortex-M7 extended Cache Maintenance functions)
      - CMSIS-DSP      1.4.5  (see revision history for details)
      - CMSIS-Driver   2.02   (adding SAI (Serial Audio Interface) API)
      - CMSIS-PACK     1.3.3  (Semantic Versioning, Generator extensions)
      - CMSIS-RTOS
        -- API         1.02   (unchanged)
        -- RTX         4.78   (see revision history for details)
      - CMSIS-SVD      1.2    (unchanged)
    </release>
    <release version="4.2.0" date="2014-09-24">
      Adding Cortex-M7 support
      - CMSIS-Core     4.00  (Cortex-M7 support, corrected C++ include guards in core header files)
      - CMSIS-DSP      1.4.4 (Cortex-M7 support and corrected out of bound issues)
      - CMSIS-PACK     1.3.1 (Cortex-M7 updates, clarification, corrected batch files in Tutorial)
      - CMSIS-SVD      1.2   (Cortex-M7 extensions)
      - CMSIS-RTOS RTX 4.75  (see revision history for details)
    </release>
    <release version="4.1.1" date="2014-06-30">
      - fixed conditions preventing the inclusion of the DSP library in projects for Infineon XMC4000 series devices
    </release>
    <release version="4.1.0" date="2014-06-12">
      - CMSIS-Driver   2.02  (incompatible update)
      - CMSIS-Pack     1.3   (see revision history for details)
      - CMSIS-DSP      1.4.2 (unchanged)
      - CMSIS-Core     3.30  (unchanged)
      - CMSIS-RTOS RTX 4.74  (unchanged)
      - CMSIS-RTOS API 1.02  (unchanged)
      - CMSIS-SVD      1.10  (unchanged)
      PACK:
      - removed G++ specific files from PACK
      - added Component Startup variant "C Startup"
      - added Pack Checking Utility
      - updated conditions to reflect tool-chain dependency
      - added Taxonomy for Graphics
      - updated Taxonomy for unified drivers from "Drivers" to "CMSIS Drivers"
    </release>
    <release version="4.0.0">
      - CMSIS-Driver   2.00  Preliminary (incompatible update)
      - CMSIS-Pack     1.1   Preliminary
      - CMSIS-DSP      1.4.2 (see revision history for details)
      - CMSIS-Core     3.30  (see revision history for details)
      - CMSIS-RTOS RTX 4.74  (see revision history for details)
      - CMSIS-RTOS API 1.02  (unchanged)
      - CMSIS-SVD      1.10  (unchanged)
    </release>
    <release version="3.20.4">
      - CMSIS-RTOS 4.74 (see revision history for details)
      - PACK Extensions (Boards, Device Features, Flash Programming, Generators, Configuration Wizard). Schema version 1.1.
    </release>
    <release version="3.20.3">
      - CMSIS-Driver API Version 1.10 ARM prefix added (incompatible change)
      - CMSIS-RTOS 4.73 (see revision history for details)
    </release>
    <release version="3.20.2">
      - CMSIS-Pack documentation has been added
      - CMSIS-Drivers header and documentation have been added to PACK
      - CMSIS-CORE, CMSIS-DSP, CMSIS-RTOS API and CMSIS-SVD remain unchanged
    </release>
    <release version="3.20.1">
      - CMSIS-RTOS Keil RTX V4.72 has been added to PACK
      - CMSIS-CORE, CMSIS-DSP, CMSIS-RTOS API and CMSIS-SVD remain unchanged
    </release>
    <release version="3.20.0">
      The software portions that are deployed in the application program are now under a BSD license which allows usage
      of CMSIS components in any commercial or open source projects.  The Pack Description file Arm.CMSIS.pdsc describes the use cases
      The individual components have been update as listed below:
      - CMSIS-CORE adds functions for setting breakpoints, supports the latest GCC Compiler, and contains several corrections.
      - CMSIS-DSP library is optimized for more performance and contains several bug fixes.
      - CMSIS-RTOS API is extended with capabilities for short timeouts, Kernel initialization, and prepared for a C++ interface.
      - CMSIS-SVD is unchanged.
    </release>
  </releases>

  <taxonomy>
    <description Cclass="Board Support">Generic Interfaces for Evaluation and Development Boards</description>
    <description Cclass="CMSIS" doc="CMSIS/Documentation/General/html/index.html">Cortex Microcontroller Software Interface Components</description>
    <description Cclass="Device" doc="CMSIS/Documentation/Core/html/index.html">Startup, System Setup</description>
    <description Cclass="CMSIS Driver" doc="CMSIS/Documentation/Driver/html/index.html">Unified Device Drivers compliant to CMSIS-Driver Specifications</description>
    <description Cclass="File System">File Drive Support and File System</description>
    <description Cclass="Graphics">Graphical User Interface</description>
    <description Cclass="Network">Network Stack using Internet Protocols</description>
    <description Cclass="USB">Universal Serial Bus Stack</description>
    <description Cclass="Compiler">Compiler Software Extensions</description>
    <description Cclass="RTOS">Real-time Operating System</description>
  </taxonomy>

  <devices>
    <!-- ******************************  Cortex-M0  ****************************** -->
    <family Dfamily="ARM Cortex M0" Dvendor="ARM:82">
      <book name="http://infocenter.arm.com/help/topic/com.arm.doc.dui0497a/index.html" title="Cortex-M0 Device Generic Users Guide"/>
      <description>
The Cortex-M0 processor is an entry-level 32-bit Arm Cortex processor designed for a broad range of embedded applications. It offers significant benefits to developers, including:
- simple, easy-to-use programmers model
- highly efficient ultra-low power operation
- excellent code density
- deterministic, high-performance interrupt handling
- upward compatibility with the rest of the Cortex-M processor family.
      </description>
      <debug svd="Device/ARM/SVD/ARMCM0.svd"/>
      <memory id="IROM1"                                start="0x00000000" size="0x00040000" startup="1" default="1"/>
      <memory id="IRAM1"                                start="0x20000000" size="0x00020000" init   ="0" default="1"/>
      <!--algorithm name="Device/ARM/Flash/NEW_DEVICE.FLM" start="0x00000000" size="0x00040000"             default="1"/-->

      <device Dname="ARMCM0">
        <processor Dcore="Cortex-M0" DcoreVersion="r0p0" Dfpu="NO_FPU" Dmpu="NO_MPU" Dendian="Configurable" Dclock="10000000"/>
        <compile header="Device/ARM/ARMCM0/Include/ARMCM0.h" define="ARMCM0"/>
      </device>
    </family>

    <!-- ******************************  Cortex-M0P  ****************************** -->
    <family Dfamily="ARM Cortex M0 plus" Dvendor="ARM:82">
      <book name="http://infocenter.arm.com/help/topic/com.arm.doc.dui0662b/index.html" title="Cortex-M0+ Device Generic Users Guide"/>
      <description>
The Cortex-M0+ processor is an entry-level 32-bit Arm Cortex processor designed for a broad range of embedded applications. It offers significant benefits to developers, including:
- simple, easy-to-use programmers model
- highly efficient ultra-low power operation
- excellent code density
- deterministic, high-performance interrupt handling
- upward compatibility with the rest of the Cortex-M processor family.
      </description>
      <debug svd="Device/ARM/SVD/ARMCM0P.svd"/>
      <memory id="IROM1"                                start="0x00000000" size="0x00040000" startup="1" default="1"/>
      <memory id="IRAM1"                                start="0x20000000" size="0x00020000" init   ="0" default="1"/>
      <!--algorithm name="Device/ARM/Flash/NEW_DEVICE.FLM" start="0x00000000" size="0x00040000"             default="1"/-->

      <device Dname="ARMCM0P">
        <processor Dcore="Cortex-M0+" DcoreVersion="r0p1" Dfpu="NO_FPU" Dmpu="NO_MPU" Dendian="Configurable" Dclock="10000000"/>
        <compile header="Device/ARM/ARMCM0plus/Include/ARMCM0plus.h" define="ARMCM0P"/>
      </device>

      <device Dname="ARMCM0P_MPU">
        <processor Dcore="Cortex-M0+" DcoreVersion="r0p1" Dfpu="NO_FPU" Dmpu="MPU" Dendian="Configurable" Dclock="10000000"/>
        <compile header="Device/ARM/ARMCM0plus/Include/ARMCM0plus_MPU.h" define="ARMCM0P_MPU"/>
      </device>
    </family>

    <!-- ******************************  Cortex-M3  ****************************** -->
    <family Dfamily="ARM Cortex M3" Dvendor="ARM:82">
      <book name="http://infocenter.arm.com/help/topic/com.arm.doc.dui0552a/index.html" title="Cortex-M3 Device Generic Users Guide"/>
      <description>
The Cortex-M3 processor is an entry-level 32-bit Arm Cortex processor designed for a broad range of embedded applications. It offers significant benefits to developers, including:
- simple, easy-to-use programmers model
- highly efficient ultra-low power operation
- excellent code density
- deterministic, high-performance interrupt handling
- upward compatibility with the rest of the Cortex-M processor family.
      </description>
      <debug svd="Device/ARM/SVD/ARMCM3.svd"/>
      <memory id="IROM1"                                start="0x00000000" size="0x00040000" startup="1" default="1"/>
      <memory id="IRAM1"                                start="0x20000000" size="0x00020000" init   ="0" default="1"/>
      <!--algorithm name="Device/ARM/Flash/NEW_DEVICE.FLM" start="0x00000000" size="0x00040000"             default="1"/-->

      <device Dname="ARMCM3">
        <processor Dcore="Cortex-M3" DcoreVersion="r2p1" Dfpu="NO_FPU" Dmpu="MPU" Dendian="Configurable" Dclock="10000000"/>
        <compile header="Device/ARM/ARMCM3/Include/ARMCM3.h" define="ARMCM3"/>
      </device>
    </family>

    <!-- ******************************  Cortex-M4  ****************************** -->
    <family Dfamily="ARM Cortex M4" Dvendor="ARM:82">
      <book name="http://infocenter.arm.com/help/topic/com.arm.doc.dui0553a/index.html" title="Cortex-M4 Device Generic Users Guide"/>
      <description>
The Cortex-M4 processor is an entry-level 32-bit Arm Cortex processor designed for a broad range of embedded applications. It offers significant benefits to developers, including:
- simple, easy-to-use programmers model
- highly efficient ultra-low power operation
- excellent code density
- deterministic, high-performance interrupt handling
- upward compatibility with the rest of the Cortex-M processor family.
      </description>
      <debug svd="Device/ARM/SVD/ARMCM4.svd"/>
      <memory id="IROM1"                                start="0x00000000" size="0x00040000" startup="1" default="1"/>
      <memory id="IRAM1"                                start="0x20000000" size="0x00020000" init   ="0" default="1"/>
      <!--algorithm name="Device/ARM/Flash/NEW_DEVICE.FLM" start="0x00000000" size="0x00040000"             default="1"/-->

      <device Dname="ARMCM4">
        <processor Dcore="Cortex-M4" DcoreVersion="r0p1" Dfpu="NO_FPU" Dmpu="MPU" Dendian="Configurable" Dclock="10000000"/>
        <compile header="Device/ARM/ARMCM4/Include/ARMCM4.h"    define="ARMCM4"/>
      </device>

      <device Dname="ARMCM4_FP">
        <processor Dcore="Cortex-M4" DcoreVersion="r0p1" Dfpu="SP_FPU" Dmpu="MPU" Dendian="Configurable" Dclock="10000000"/>
        <compile header="Device/ARM/ARMCM4/Include/ARMCM4_FP.h" define="ARMCM4_FP"/>
      </device>
    </family>

    <!-- ******************************  Cortex-M7  ****************************** -->
    <family Dfamily="ARM Cortex M7" Dvendor="ARM:82">
      <book name="http://infocenter.arm.com/help/topic/com.arm.doc.dui0646b/index.html" title="Cortex-M7 Device Generic Users Guide"/>
      <description>
The Cortex-M7 processor is an entry-level 32-bit Arm Cortex processor designed for a broad range of embedded applications. It offers significant benefits to developers, including:
- simple, easy-to-use programmers model
- highly efficient ultra-low power operation
- excellent code density
- deterministic, high-performance interrupt handling
- upward compatibility with the rest of the Cortex-M processor family.
      </description>
      <debug svd="Device/ARM/SVD/ARMCM7.svd"/>
      <memory id="IROM1"                                start="0x00000000" size="0x00040000" startup="1" default="1"/>
      <memory id="IRAM1"                                start="0x20000000" size="0x00020000" init   ="0" default="1"/>
      <!--algorithm name="Device/ARM/Flash/NEW_DEVICE.FLM" start="0x00000000" size="0x00040000"             default="1"/-->

      <device Dname="ARMCM7">
        <processor Dcore="Cortex-M7" DcoreVersion="r0p0" Dfpu="NO_FPU" Dmpu="MPU" Dendian="Configurable" Dclock="10000000"/>
        <compile header="Device/ARM/ARMCM7/Include/ARMCM7.h" define="ARMCM7"/>
      </device>

      <device Dname="ARMCM7_SP">
        <processor Dcore="Cortex-M7" DcoreVersion="r0p0" Dfpu="SP_FPU" Dmpu="MPU" Dendian="Configurable" Dclock="10000000"/>
        <compile header="Device/ARM/ARMCM7/Include/ARMCM7_SP.h" define="ARMCM7_SP"/>
      </device>

      <device Dname="ARMCM7_DP">
        <processor Dcore="Cortex-M7" DcoreVersion="r0p0" Dfpu="DP_FPU" Dmpu="MPU" Dendian="Configurable" Dclock="10000000"/>
        <compile header="Device/ARM/ARMCM7/Include/ARMCM7_DP.h" define="ARMCM7_DP"/>
      </device>
    </family>

    <!-- ******************************  Cortex-M23  ********************** -->
    <family Dfamily="ARM Cortex M23" Dvendor="ARM:82">
      <!--book name="Device/ARM/Documents/??_dgug.pdf"       title="?? Device Generic Users Guide"/-->
      <description>
The Arm Cortex-M23 is based on the Armv8-M baseline architecture.
It is the smallest and most energy efficient Arm processor with Arm TrustZone technology.
Cortex-M23 is the ideal processor for constrained embedded applications requiring efficient security.
      </description>
      <debug svd="Device/ARM/SVD/ARMCM23.svd"/>
      <memory id="IROM1"                                start="0x00000000" size="0x00200000" startup="1" default="1"/>
      <memory id="IROM2"                                start="0x00200000" size="0x00200000" startup="0" default="0"/>
      <memory id="IRAM1"                                start="0x20000000" size="0x00020000" init   ="0" default="1"/>
      <memory id="IRAM2"                                start="0x20200000" size="0x00020000" init   ="0" default="0"/>
      <!--algorithm name="Device/ARM/Flash/NEW_DEVICE.FLM" start="0x00000000" size="0x00040000"             default="1"/-->

      <device Dname="ARMCM23">
        <processor Dcore="Cortex-M23" DcoreVersion="r0p0" Dfpu="NO_FPU" Dmpu="MPU" Dtz="NO_TZ" Dendian="Configurable" Dclock="10000000"/>
        <compile header="Device/ARM/ARMCM23/Include/ARMCM23.h" define="ARMCM23"/>
      </device>

      <device Dname="ARMCM23_TZ">
        <processor Dcore="Cortex-M23" DcoreVersion="r0p0" Dfpu="NO_FPU" Dmpu="MPU" Dtz="TZ" Dendian="Configurable" Dclock="10000000"/>
        <compile header="Device/ARM/ARMCM23/Include/ARMCM23_TZ.h" define="ARMCM23_TZ"/>
      </device>
    </family>

    <!-- ******************************  Cortex-M33  ****************************** -->
    <family Dfamily="ARM Cortex M33" Dvendor="ARM:82">
      <!--book name="Device/ARM/Documents/??_dgug.pdf"       title="?? Device Generic Users Guide"/-->
      <description>
The Arm Cortex-M33 is the most configurable of all Cortex-M processors. It is a full featured microcontroller
class processor based on the Armv8-M mainline architecture with Arm TrustZone security.
      </description>
      <debug svd="Device/ARM/SVD/ARMCM33.svd"/>
      <memory id="IROM1"                                start="0x00000000" size="0x00200000" startup="1" default="1"/>
      <memory id="IROM2"                                start="0x00200000" size="0x00200000" startup="0" default="0"/>
      <memory id="IRAM1"                                start="0x20000000" size="0x00020000" init   ="0" default="1"/>
      <memory id="IRAM2"                                start="0x20200000" size="0x00020000" init   ="0" default="0"/>
      <!--algorithm name="Device/ARM/Flash/NEW_DEVICE.FLM" start="0x00000000" size="0x00040000"          default="1"/-->

      <device Dname="ARMCM33">
        <processor Dcore="Cortex-M33" DcoreVersion="r0p0" Dfpu="NO_FPU" Dmpu="MPU" Ddsp="NO_DSP" Dtz="NO_TZ" Dendian="Configurable" Dclock="10000000"/>
        <description>
          no DSP Instructions, no Floating Point Unit, no TrustZone
        </description>
        <compile header="Device/ARM/ARMCM33/Include/ARMCM33.h" define="ARMCM33"/>
      </device>

      <device Dname="ARMCM33_TZ">
        <processor Dcore="Cortex-M33" DcoreVersion="r0p0" Dfpu="NO_FPU" Dmpu="MPU" Ddsp="NO_DSP" Dtz="TZ" Dendian="Configurable" Dclock="10000000"/>
        <description>
          no DSP Instructions, no Floating Point Unit, TrustZone
        </description>
        <compile header="Device/ARM/ARMCM33/Include/ARMCM33_TZ.h" define="ARMCM33_TZ"/>
      </device>

      <device Dname="ARMCM33_DSP_FP">
        <processor Dcore="Cortex-M33" DcoreVersion="r0p0" Dfpu="SP_FPU" Dmpu="MPU" Ddsp="DSP" Dtz="NO_TZ" Dendian="Configurable" Dclock="10000000"/>
        <description>
          DSP Instructions, Single Precision Floating Point Unit, no TrustZone
        </description>
        <compile header="Device/ARM/ARMCM33/Include/ARMCM33_DSP_FP.h" define="ARMCM33_DSP_FP"/>
      </device>

      <device Dname="ARMCM33_DSP_FP_TZ">
        <processor Dcore="Cortex-M33" DcoreVersion="r0p0" Dfpu="SP_FPU" Dmpu="MPU" Ddsp="DSP" Dtz="TZ" Dendian="Configurable" Dclock="10000000"/>
        <description>
          DSP Instructions, Single Precision Floating Point Unit, TrustZone
        </description>
        <compile header="Device/ARM/ARMCM33/Include/ARMCM33_DSP_FP_TZ.h" define="ARMCM33_DSP_FP_TZ"/>
      </device>
    </family>

    <!-- ******************************  ARMSC000  ****************************** -->
    <family Dfamily="ARM SC000" Dvendor="ARM:82">
      <description>
The Arm SC000 processor is an entry-level 32-bit Arm Cortex processor designed for a broad range of secure embedded applications. It offers significant benefits to developers, including:
- simple, easy-to-use programmers model
- highly efficient ultra-low power operation
- excellent code density
- deterministic, high-performance interrupt handling
      </description>
      <debug svd="Device/ARM/SVD/ARMSC000.svd"/>
      <memory id="IROM1"                                start="0x00000000" size="0x00040000" startup="1" default="1"/>
      <memory id="IRAM1"                                start="0x20000000" size="0x00020000" init   ="0" default="1"/>
      <!--algorithm name="Device/ARM/Flash/NEW_DEVICE.FLM" start="0x00000000" size="0x00040000"             default="1"/-->

      <device Dname="ARMSC000">
        <processor Dcore="SC000" DcoreVersion="r0p1" Dfpu="NO_FPU" Dmpu="NO_MPU" Dendian="Configurable" Dclock="10000000"/>
        <compile header="Device/ARM/ARMSC000/Include/ARMSC000.h" define="ARMSC000"/>
      </device>
    </family>

    <!-- ******************************  ARMSC300  ****************************** -->
    <family Dfamily="ARM SC300" Dvendor="ARM:82">
      <description>
The ARM SC300 processor is an entry-level 32-bit ARM Cortex processor designed for a broad range of secure embedded applications. It offers significant benefits to developers, including:
- simple, easy-to-use programmers model
- highly efficient ultra-low power operation
- excellent code density
- deterministic, high-performance interrupt handling
      </description>
      <debug svd="Device/ARM/SVD/ARMSC300.svd"/>
      <memory id="IROM1"                                start="0x00000000" size="0x00040000" startup="1" default="1"/>
      <memory id="IRAM1"                                start="0x20000000" size="0x00020000" init   ="0" default="1"/>
      <!--algorithm name="Device/ARM/Flash/NEW_DEVICE.FLM" start="0x00000000" size="0x00040000"             default="1"/-->

      <device Dname="ARMSC300">
        <processor Dcore="SC300" DcoreVersion="r0p1" Dfpu="NO_FPU" Dmpu="NO_MPU" Dendian="Configurable" Dclock="10000000"/>
        <compile header="Device/ARM/ARMSC300/Include/ARMSC300.h" define="ARMSC300"/>
      </device>
    </family>

    <!-- ******************************  ARMv8-M Baseline  ********************** -->
    <family Dfamily="ARMv8-M Baseline" Dvendor="ARM:82">
      <!--book name="Device/ARM/Documents/ARMv8MBL_dgug.pdf"       title="ARMv8MBL Device Generic Users Guide"/-->
      <description>
Armv8-M Baseline based device with TrustZone
      </description>
      <debug svd="Device/ARM/SVD/ARMv8MBL.svd"/>
      <memory id="IROM1"                                start="0x00000000" size="0x00200000" startup="1" default="1"/>
      <memory id="IROM2"                                start="0x00200000" size="0x00200000" startup="0" default="0"/>
      <memory id="IRAM1"                                start="0x20000000" size="0x00020000" init   ="0" default="1"/>
      <memory id="IRAM2"                                start="0x20200000" size="0x00020000" init   ="0" default="0"/>
      <!--algorithm name="Device/ARM/Flash/NEW_DEVICE.FLM" start="0x00000000" size="0x00040000"             default="1"/-->

      <device Dname="ARMv8MBL">
        <processor Dcore="ARMV8MBL" DcoreVersion="r0p0" Dfpu="NO_FPU" Dmpu="MPU" Dtz="TZ" Dendian="Configurable" Dclock="10000000"/>
        <compile header="Device/ARM/ARMv8MBL/Include/ARMv8MBL.h" define="ARMv8MBL"/>
      </device>
    </family>

    <!-- ******************************  ARMv8-M Mainline  ****************************** -->
    <family Dfamily="ARMv8-M Mainline" Dvendor="ARM:82">
      <!--book name="Device/ARM/Documents/ARMv8MML_dgug.pdf"       title="ARMv8MML Device Generic Users Guide"/-->
      <description>
Armv8-M Mainline based device with TrustZone
      </description>
      <debug svd="Device/ARM/SVD/ARMv8MML.svd"/>
      <memory id="IROM1"                                start="0x00000000" size="0x00200000" startup="1" default="1"/>
      <memory id="IROM2"                                start="0x00200000" size="0x00200000" startup="0" default="0"/>
      <memory id="IRAM1"                                start="0x20000000" size="0x00020000" init   ="0" default="1"/>
      <memory id="IRAM2"                                start="0x20200000" size="0x00020000" init   ="0" default="0"/>
      <!--algorithm name="Device/ARM/Flash/NEW_DEVICE.FLM" start="0x00000000" size="0x00040000"             default="1"/-->

      <device Dname="ARMv8MML">
        <processor Dcore="ARMV8MML" DcoreVersion="r0p0" Dfpu="NO_FPU" Dmpu="MPU" Ddsp="NO_DSP" Dtz="TZ" Dendian="Configurable" Dclock="10000000"/>
        <description>
          no DSP Instructions, no Floating Point Unit, TrustZone
        </description>
        <compile header="Device/ARM/ARMv8MML/Include/ARMv8MML.h" define="ARMv8MML"/>
      </device>

      <device Dname="ARMv8MML_DSP">
        <processor Dcore="ARMV8MML" DcoreVersion="r0p0" Dfpu="NO_FPU" Dmpu="MPU" Ddsp="DSP" Dtz="TZ" Dendian="Configurable" Dclock="10000000"/>
        <description>
          DSP Instructions, no Floating Point Unit, TrustZone
        </description>
        <compile header="Device/ARM/ARMv8MML/Include/ARMv8MML_DSP.h" define="ARMv8MML_DSP"/>
      </device>

      <device Dname="ARMv8MML_SP">
        <processor Dcore="ARMV8MML" DcoreVersion="r0p1" Dfpu="SP_FPU" Dmpu="MPU" Ddsp="NO_DSP" Dtz="TZ" Dendian="Configurable" Dclock="10000000"/>
        <description>
          no DSP Instructions, Single Precision Floating Point Unit, TrustZone
        </description>
        <compile header="Device/ARM/ARMv8MML/Include/ARMv8MML_SP.h" define="ARMv8MML_SP"/>
      </device>

      <device Dname="ARMv8MML_DSP_SP">
        <processor Dcore="ARMV8MML" DcoreVersion="r0p1" Dfpu="SP_FPU" Dmpu="MPU" Ddsp="DSP" Dtz="TZ" Dendian="Configurable" Dclock="10000000"/>
        <description>
          DSP Instructions, Single Precision Floating Point Unit, TrustZone
        </description>
        <compile header="Device/ARM/ARMv8MML/Include/ARMv8MML_DSP_SP.h" define="ARMv8MML_DSP_SP"/>
      </device>

      <device Dname="ARMv8MML_DP">
        <processor Dcore="ARMV8MML" DcoreVersion="r0p1" Dfpu="DP_FPU" Dmpu="MPU" Ddsp="NO_DSP" Dtz="TZ" Dendian="Configurable" Dclock="10000000"/>
        <description>
          no DSP Instructions, Double Precision Floating Point Unit, TrustZone
        </description>
        <compile header="Device/ARM/ARMv8MML/Include/ARMv8MML_DP.h" define="ARMv8MML_DP"/>
      </device>

      <device Dname="ARMv8MML_DSP_DP">
        <processor Dcore="ARMV8MML" DcoreVersion="r0p1" Dfpu="DP_FPU" Dmpu="MPU" Ddsp="DSP" Dtz="TZ" Dendian="Configurable" Dclock="10000000"/>
        <description>
          DSP Instructions, Double Precision Floating Point Unit, TrustZone
        </description>
        <compile header="Device/ARM/ARMv8MML/Include/ARMv8MML_DSP_DP.h" define="ARMv8MML_DSP_DP"/>
      </device>
    </family>

    <!-- ******************************  Cortex-A5  ****************************** -->
    <family Dfamily="ARM Cortex A5" Dvendor="ARM:82">
      <book name="http://infocenter.arm.com/help/topic/com.arm.doc.ddi0433c/index.html" title="Cortex-A5 Technical Reference Manual"/>
      <description>
The Arm Cortex-A5 processor is a high-performance, low-power, Arm macrocell with an L1 cache subsystem that provides full
virtual memory capabilities. The Cortex-A5 processor implements the Armv7-A architecture profile and can execute 32-bit
Arm instructions and 16-bit and 32-bit Thumb instructions. The Cortex-A5 is the smallest member of the Cortex-A processor family.
      </description>

      <memory id="IROM1"                                start="0x80000000" size="0x00200000" startup="1" default="1"/>
      <memory id="IRAM1"                                start="0x80200000" size="0x00200000" init   ="0" default="1"/>

      <device Dname="ARMCA5">
        <processor Dcore="Cortex-A5" DcoreVersion="r0p1" Dfpu="DP_FPU" Dmpu="MPU" Dendian="Configurable"/>
        <compile header="Device/ARM/ARMCA5/Include/ARMCA5.h" define="ARMCA5"/>
      </device>
    </family>

    <!-- ******************************  Cortex-A7  ****************************** -->
    <family Dfamily="ARM Cortex A7" Dvendor="ARM:82">
      <book name="http://infocenter.arm.com/help/topic/com.arm.doc.ddi0464f/index.html" title="Cortex-A7 MPCore Technical Reference Manual"/>
      <description>
The Cortex-A7 MPCore processor is a high-performance, low-power processor that implements the Armv7-A architecture.
The Cortex-A7 MPCore processor has one to four processors in a single multiprocessor device with a L1 cache subsystem,
an optional integrated GIC, and an optional L2 cache controller.
      </description>

      <memory id="IROM1"                                start="0x80000000" size="0x00200000" startup="1" default="1"/>
      <memory id="IRAM1"                                start="0x80200000" size="0x00200000" init   ="0" default="1"/>

      <device Dname="ARMCA7">
        <processor Dcore="Cortex-A7" DcoreVersion="r0p5" Dfpu="DP_FPU" Dmpu="MPU" Dendian="Configurable"/>
        <compile header="Device/ARM/ARMCA7/Include/ARMCA7.h" define="ARMCA7"/>
      </device>
    </family>

    <!-- ******************************  Cortex-A9  ****************************** -->
    <family Dfamily="ARM Cortex A9" Dvendor="ARM:82">
      <book name="http://infocenter.arm.com/help/topic/com.arm.doc.100511_0401_10_en/index.html" title="Cortex-A9 Technical Reference Manual"/>
      <description>
The Cortex-A9 processor is a high-performance, low-power, Arm macrocell with an L1 cache subsystem that provides full virtual memory capabilities.
The Cortex-A9 processor implements the Armv7-A architecture and runs 32-bit Arm instructions, 16-bit and 32-bit Thumb instructions,
and 8-bit Java bytecodes in Jazelle state.
      </description>

      <memory id="IROM1"                                start="0x80000000" size="0x00200000" startup="1" default="1"/>
      <memory id="IRAM1"                                start="0x80200000" size="0x00200000" init   ="0" default="1"/>

      <device Dname="ARMCA9">
        <processor Dcore="Cortex-A9" DcoreVersion="r4p1" Dfpu="DP_FPU" Dmpu="MPU" Dendian="Configurable"/>
        <compile header="Device/ARM/ARMCA9/Include/ARMCA9.h" define="ARMCA9"/>
      </device>
    </family>
  </devices>


  <apis>
    <!-- CMSIS Device API -->
    <api Cclass="Device" Cgroup="IRQ Controller" Capiversion="1.0.0" exclusive="1">
      <description>Device interrupt controller interface</description>
      <files>
        <file category="header" name="CMSIS/Core_A/Include/irq_ctrl.h"/>
      </files>
    </api>
    <api Cclass="Device" Cgroup="OS Tick" Capiversion="1.0.1" exclusive="1">
      <description>RTOS Kernel system tick timer interface</description>
      <files>
        <file category="header" name="CMSIS/RTOS2/Include/os_tick.h"/>
      </files>
    </api>
    <!-- CMSIS-RTOS API -->
    <api Cclass="CMSIS" Cgroup="RTOS" Capiversion="1.0.0" exclusive="1">
      <description>CMSIS-RTOS API for Cortex-M, SC000, and SC300</description>
      <files>
        <file category="doc" name="CMSIS/Documentation/RTOS/html/index.html"/>
      </files>
    </api>
    <api Cclass="CMSIS" Cgroup="RTOS2" Capiversion="2.1.2" exclusive="1">
      <description>CMSIS-RTOS API for Cortex-M, SC000, and SC300</description>
      <files>
        <file category="doc" name="CMSIS/Documentation/RTOS2/html/index.html"/>
        <file category="header" name="CMSIS/RTOS2/Include/cmsis_os2.h"/>
      </files>
    </api>
    <!-- CMSIS Driver API -->
    <api Cclass="CMSIS Driver" Cgroup="USART" Capiversion="2.3.0" exclusive="0">
      <description>USART Driver API for Cortex-M</description>
      <files>
        <file category="doc" name="CMSIS/Documentation/Driver/html/group__usart__interface__gr.html" />
        <file category="header" name="CMSIS/Driver/Include/Driver_USART.h" />
      </files>
    </api>
    <api Cclass="CMSIS Driver" Cgroup="SPI" Capiversion="2.2.0" exclusive="0">
      <description>SPI Driver API for Cortex-M</description>
      <files>
        <file category="doc" name="CMSIS/Documentation/Driver/html/group__spi__interface__gr.html" />
        <file category="header" name="CMSIS/Driver/Include/Driver_SPI.h" />
      </files>
    </api>
    <api Cclass="CMSIS Driver" Cgroup="SAI" Capiversion="1.1.0" exclusive="0">
      <description>SAI Driver API for Cortex-M</description>
      <files>
        <file category="doc" name="CMSIS/Documentation/Driver/html/group__sai__interface__gr.html"/>
        <file category="header" name="CMSIS/Driver/Include/Driver_SAI.h" />
      </files>
    </api>
    <api Cclass="CMSIS Driver" Cgroup="I2C" Capiversion="2.3.0" exclusive="0">
      <description>I2C Driver API for Cortex-M</description>
      <files>
        <file category="doc" name="CMSIS/Documentation/Driver/html/group__i2c__interface__gr.html"/>
        <file category="header" name="CMSIS/Driver/Include/Driver_I2C.h" />
      </files>
    </api>
    <api Cclass="CMSIS Driver" Cgroup="CAN" Capiversion="1.2.0" exclusive="0">
      <description>CAN Driver API for Cortex-M</description>
      <files>
        <file category="doc" name="CMSIS/Documentation/Driver/html/group__can__interface__gr.html"/>
        <file category="header" name="CMSIS/Driver/Include/Driver_CAN.h" />
      </files>
    </api>
    <api Cclass="CMSIS Driver" Cgroup="Flash" Capiversion="2.1.0" exclusive="0">
      <description>Flash Driver API for Cortex-M</description>
      <files>
        <file category="doc" name="CMSIS/Documentation/Driver/html/group__flash__interface__gr.html" />
        <file category="header" name="CMSIS/Driver/Include/Driver_Flash.h" />
      </files>
    </api>
    <api Cclass="CMSIS Driver" Cgroup="MCI" Capiversion="2.3.0" exclusive="0">
      <description>MCI Driver API for Cortex-M</description>
      <files>
        <file category="doc" name="CMSIS/Documentation/Driver/html/group__mci__interface__gr.html" />
        <file category="header" name="CMSIS/Driver/Include/Driver_MCI.h" />
      </files>
    </api>
    <api Cclass="CMSIS Driver" Cgroup="NAND" Capiversion="2.3.0" exclusive="0">
      <description>NAND Flash Driver API for Cortex-M</description>
      <files>
        <file category="doc" name="CMSIS/Documentation/Driver/html/group__nand__interface__gr.html" />
        <file category="header" name="CMSIS/Driver/Include/Driver_NAND.h" />
      </files>
    </api>
    <api Cclass="CMSIS Driver" Cgroup="Ethernet" Capiversion="2.1.0" exclusive="0">
      <description>Ethernet MAC and PHY Driver API for Cortex-M</description>
      <files>
        <file category="doc" name="CMSIS/Documentation/Driver/html/group__eth__interface__gr.html" />
        <file category="header" name="CMSIS/Driver/Include/Driver_ETH_MAC.h" />
        <file category="header" name="CMSIS/Driver/Include/Driver_ETH_PHY.h" />
      </files>
    </api>
    <api Cclass="CMSIS Driver" Cgroup="Ethernet MAC" Capiversion="2.1.0" exclusive="0">
      <description>Ethernet MAC Driver API for Cortex-M</description>
      <files>
        <file category="doc" name="CMSIS/Documentation/Driver/html/group__eth__mac__interface__gr.html" />
        <file category="header" name="CMSIS/Driver/Include/Driver_ETH_MAC.h" />
      </files>
    </api>
    <api Cclass="CMSIS Driver" Cgroup="Ethernet PHY" Capiversion="2.1.0" exclusive="0">
      <description>Ethernet PHY Driver API for Cortex-M</description>
      <files>
        <file category="doc" name="CMSIS/Documentation/Driver/html/group__eth__phy__interface__gr.html" />
        <file category="header" name="CMSIS/Driver/Include/Driver_ETH_PHY.h" />
      </files>
    </api>
    <api Cclass="CMSIS Driver" Cgroup="USB Device" Capiversion="2.2.0" exclusive="0">
      <description>USB Device Driver API for Cortex-M</description>
      <files>
        <file category="doc" name="CMSIS/Documentation/Driver/html/group__usbd__interface__gr.html" />
        <file category="header" name="CMSIS/Driver/Include/Driver_USBD.h" />
      </files>
    </api>
    <api Cclass="CMSIS Driver" Cgroup="USB Host" Capiversion="2.2.0" exclusive="0">
      <description>USB Host Driver API for Cortex-M</description>
      <files>
        <file category="doc" name="CMSIS/Documentation/Driver/html/group__usbh__interface__gr.html" />
        <file category="header" name="CMSIS/Driver/Include/Driver_USBH.h" />
      </files>
    </api>
  </apis>

  <!-- conditions are dependency rules that can apply to a component or an individual file -->
  <conditions>
    <!-- compiler -->
    <condition id="ARMCC6">
      <accept Tcompiler="ARMCC" Toptions="AC6"/>
      <accept Tcompiler="ARMCC" Toptions="AC6LTO"/>
    </condition>
    <condition id="ARMCC5">
      <require Tcompiler="ARMCC" Toptions="AC5"/>
    </condition>
    <condition id="ARMCC">
      <require Tcompiler="ARMCC"/>
    </condition>
    <condition id="GCC">
      <require Tcompiler="GCC"/>
    </condition>
    <condition id="IAR">
      <require Tcompiler="IAR"/>
    </condition>
    <condition id="ARMCC GCC">
      <accept Tcompiler="ARMCC"/>
      <accept Tcompiler="GCC"/>
    </condition>
    <condition id="ARMCC GCC IAR">
      <accept Tcompiler="ARMCC"/>
      <accept Tcompiler="GCC"/>
      <accept Tcompiler="IAR"/>
    </condition>

    <!-- Arm architecture -->
    <condition id="ARMv6-M Device">
      <description>Armv6-M architecture based device</description>
      <accept Dcore="Cortex-M0"/>
      <accept Dcore="Cortex-M0+"/>
      <accept Dcore="SC000"/>
    </condition>
    <condition id="ARMv7-M Device">
      <description>Armv7-M architecture based device</description>
      <accept Dcore="Cortex-M3"/>
      <accept Dcore="Cortex-M4"/>
      <accept Dcore="Cortex-M7"/>
      <accept Dcore="SC300"/>
    </condition>
    <condition id="ARMv8-M Device">
      <description>Armv8-M architecture based device</description>
      <accept Dcore="ARMV8MBL"/>
      <accept Dcore="ARMV8MML"/>
      <accept Dcore="Cortex-M23"/>
      <accept Dcore="Cortex-M33"/>
    </condition>
    <condition id="ARMv8-M TZ Device">
      <description>Armv8-M architecture based device with TrustZone</description>
      <require condition="ARMv8-M Device"/>
      <require Dtz="TZ"/>
    </condition>
    <condition id="ARMv6_7-M Device">
      <description>Armv6_7-M architecture based device</description>
      <accept condition="ARMv6-M Device"/>
      <accept condition="ARMv7-M Device"/>
    </condition>
    <condition id="ARMv6_7_8-M Device">
      <description>Armv6_7_8-M architecture based device</description>
      <accept condition="ARMv6-M Device"/>
      <accept condition="ARMv7-M Device"/>
      <accept condition="ARMv8-M Device"/>
    </condition>
    <condition id="ARMv7-A Device">
      <description>Armv7-A architecture based device</description>
      <accept Dcore="Cortex-A5"/>
      <accept Dcore="Cortex-A7"/>
      <accept Dcore="Cortex-A9"/>
    </condition>

    <!-- ARM core -->
    <condition id="CM0">
      <description>Cortex-M0 or Cortex-M0+ or SC000 processor based device</description>
      <accept Dcore="Cortex-M0"/>
      <accept Dcore="Cortex-M0+"/>
      <accept Dcore="SC000"/>
    </condition>
    <condition id="CM3">
      <description>Cortex-M3 or SC300 processor based device</description>
      <accept Dcore="Cortex-M3"/>
      <accept Dcore="SC300"/>
    </condition>
    <condition id="CM4">
      <description>Cortex-M4 processor based device</description>
      <require Dcore="Cortex-M4" Dfpu="NO_FPU"/>
    </condition>
    <condition id="CM4_FP">
      <description>Cortex-M4 processor based device using Floating Point Unit</description>
      <accept Dcore="Cortex-M4" Dfpu="FPU"/>
      <accept Dcore="Cortex-M4" Dfpu="SP_FPU"/>
      <accept Dcore="Cortex-M4" Dfpu="DP_FPU"/>
    </condition>
    <condition id="CM7">
      <description>Cortex-M7 processor based device</description>
      <require Dcore="Cortex-M7" Dfpu="NO_FPU"/>
    </condition>
    <condition id="CM7_FP">
      <description>Cortex-M7 processor based device using Floating Point Unit</description>
      <accept Dcore="Cortex-M7" Dfpu="SP_FPU"/>
      <accept Dcore="Cortex-M7" Dfpu="DP_FPU"/>
    </condition>
    <condition id="CM7_SP">
      <description>Cortex-M7 processor based device using Floating Point Unit (SP)</description>
      <require Dcore="Cortex-M7" Dfpu="SP_FPU"/>
    </condition>
    <condition id="CM7_DP">
      <description>Cortex-M7 processor based device using Floating Point Unit (DP)</description>
      <require Dcore="Cortex-M7" Dfpu="DP_FPU"/>
    </condition>
    <condition id="CM23">
      <description>Cortex-M23 processor based device</description>
      <require Dcore="Cortex-M23"/>
    </condition>
    <condition id="CM33">
      <description>Cortex-M33 processor based device</description>
      <require Dcore="Cortex-M33" Dfpu="NO_FPU"/>
    </condition>
    <condition id="CM33_FP">
      <description>Cortex-M33 processor based device using Floating Point Unit</description>
      <require Dcore="Cortex-M33" Dfpu="SP_FPU"/>
    </condition>
    <condition id="ARMv8MBL">
      <description>Armv8-M Baseline processor based device</description>
      <require Dcore="ARMV8MBL"/>
    </condition>
    <condition id="ARMv8MML">
      <description>Armv8-M Mainline processor based device</description>
      <require Dcore="ARMV8MML" Dfpu="NO_FPU"/>
    </condition>
    <condition id="ARMv8MML_FP">
      <description>Armv8-M Mainline processor based device using Floating Point Unit</description>
      <accept Dcore="ARMV8MML" Dfpu="SP_FPU"/>
      <accept Dcore="ARMV8MML" Dfpu="DP_FPU"/>
    </condition>

    <condition id="CM33_NODSP_NOFPU">
      <description>CM33, no DSP, no FPU</description>
      <require Dcore="Cortex-M33" Ddsp="NO_DSP" Dfpu="NO_FPU"/>
    </condition>
    <condition id="CM33_DSP_NOFPU">
      <description>CM33, DSP, no FPU</description>
      <require Dcore="Cortex-M33" Ddsp="DSP" Dfpu="NO_FPU"/>
    </condition>
    <condition id="CM33_NODSP_SP">
      <description>CM33, no DSP, SP FPU</description>
      <require Dcore="Cortex-M33" Ddsp="NO_DSP" Dfpu="SP_FPU"/>
    </condition>
    <condition id="CM33_DSP_SP">
      <description>CM33, DSP, SP FPU</description>
      <require Dcore="Cortex-M33" Ddsp="DSP" Dfpu="SP_FPU"/>
    </condition>

    <condition id="ARMv8MML_NODSP_NOFPU">
      <description>Armv8-M Mainline, no DSP, no FPU</description>
      <require Dcore="ARMV8MML" Ddsp="NO_DSP" Dfpu="NO_FPU"/>
    </condition>
    <condition id="ARMv8MML_DSP_NOFPU">
      <description>Armv8-M Mainline, DSP, no FPU</description>
      <require Dcore="ARMV8MML" Ddsp="DSP" Dfpu="NO_FPU"/>
    </condition>
    <condition id="ARMv8MML_NODSP_SP">
      <description>Armv8-M Mainline, no DSP, SP FPU</description>
      <require Dcore="ARMV8MML" Ddsp="NO_DSP" Dfpu="SP_FPU"/>
    </condition>
    <condition id="ARMv8MML_DSP_SP">
      <description>Armv8-M Mainline, DSP, SP FPU</description>
      <require Dcore="ARMV8MML" Ddsp="DSP" Dfpu="SP_FPU"/>
    </condition>

    <condition id="CA5_CA9">
      <description>Cortex-A5 or Cortex-A9 processor based device</description>
      <accept Dcore="Cortex-A5"/>
      <accept Dcore="Cortex-A9"/>
    </condition>

    <condition id="CA7">
      <description>Cortex-A7 processor based device</description>
      <accept Dcore="Cortex-A7"/>
    </condition>

    <!-- ARMCC compiler -->
    <condition id="CA_ARMCC5">
      <description>Cortex-A5, Cortex-A7 or Cortex-A9 processor based device for the Arm Compiler 5</description>
      <require condition="ARMv7-A Device"/>
      <require condition="ARMCC5"/>
    </condition>
    <condition id="CA_ARMCC6">
      <description>Cortex-A5, Cortex-A7 or Cortex-A9 processor based device for the Arm Compiler 6</description>
      <require condition="ARMv7-A Device"/>
      <require condition="ARMCC6"/>
    </condition>

    <condition id="CM0_ARMCC">
      <description>Cortex-M0 or Cortex-M0+ or SC000 processor based device for the Arm Compiler</description>
      <require condition="CM0"/>
      <require Tcompiler="ARMCC"/>
    </condition>
    <condition id="CM0_LE_ARMCC">
      <description>Cortex-M0 or Cortex-M0+ or SC000 processor based device in little endian mode for the Arm Compiler</description>
      <require condition="CM0_ARMCC"/>
      <require Dendian="Little-endian"/>
    </condition>
    <condition id="CM0_BE_ARMCC">
      <description>Cortex-M0 or Cortex-M0+ or SC000 processor based device in big endian mode for the Arm Compiler</description>
      <require condition="CM0_ARMCC"/>
      <require Dendian="Big-endian"/>
    </condition>

    <condition id="CM3_ARMCC">
      <description>Cortex-M3 or SC300 processor based device for the Arm Compiler</description>
      <require condition="CM3"/>
      <require Tcompiler="ARMCC"/>
    </condition>
    <condition id="CM3_LE_ARMCC">
      <description>Cortex-M3 or SC300 processor based device in little endian mode for the Arm Compiler</description>
      <require condition="CM3_ARMCC"/>
      <require Dendian="Little-endian"/>
    </condition>
    <condition id="CM3_BE_ARMCC">
      <description>Cortex-M3 or SC300 processor based device in big endian mode for the Arm Compiler</description>
      <require condition="CM3_ARMCC"/>
      <require Dendian="Big-endian"/>
    </condition>

    <condition id="CM4_ARMCC">
      <description>Cortex-M4 processor based device for the Arm Compiler</description>
      <require condition="CM4"/>
      <require Tcompiler="ARMCC"/>
    </condition>
    <condition id="CM4_LE_ARMCC">
      <description>Cortex-M4 processor based device in little endian mode for the Arm Compiler</description>
      <require condition="CM4_ARMCC"/>
      <require Dendian="Little-endian"/>
    </condition>
    <condition id="CM4_BE_ARMCC">
      <description>Cortex-M4 processor based device in big endian mode for the Arm Compiler</description>
      <require condition="CM4_ARMCC"/>
      <require Dendian="Big-endian"/>
    </condition>

    <condition id="CM4_FP_ARMCC">
      <description>Cortex-M4 processor based device using Floating Point Unit for the Arm Compiler</description>
      <require condition="CM4_FP"/>
      <require Tcompiler="ARMCC"/>
    </condition>
    <condition id="CM4_FP_LE_ARMCC">
      <description>Cortex-M4 processor based device using Floating Point Unit in little endian mode for the Arm Compiler</description>
      <require condition="CM4_FP_ARMCC"/>
      <require Dendian="Little-endian"/>
    </condition>
    <condition id="CM4_FP_BE_ARMCC">
      <description>Cortex-M4 processor based device using Floating Point Unit in big endian mode for the Arm Compiler</description>
      <require condition="CM4_FP_ARMCC"/>
      <require Dendian="Big-endian"/>
    </condition>

    <condition id="CM7_ARMCC">
      <description>Cortex-M7 processor based device for the Arm Compiler</description>
      <require condition="CM7"/>
      <require Tcompiler="ARMCC"/>
    </condition>
    <condition id="CM7_LE_ARMCC">
      <description>Cortex-M7 processor based device in little endian mode for the Arm Compiler</description>
      <require condition="CM7_ARMCC"/>
      <require Dendian="Little-endian"/>
    </condition>
    <condition id="CM7_BE_ARMCC">
      <description>Cortex-M7 processor based device in big endian mode for the Arm Compiler</description>
      <require condition="CM7_ARMCC"/>
      <require Dendian="Big-endian"/>
    </condition>

    <condition id="CM7_FP_ARMCC">
      <description>Cortex-M7 processor based device using Floating Point Unit for the Arm Compiler</description>
      <require condition="CM7_FP"/>
      <require Tcompiler="ARMCC"/>
    </condition>
    <condition id="CM7_FP_LE_ARMCC">
      <description>Cortex-M7 processor based device using Floating Point Unit in little endian mode for the Arm Compiler</description>
      <require condition="CM7_FP_ARMCC"/>
      <require Dendian="Little-endian"/>
    </condition>
    <condition id="CM7_FP_BE_ARMCC">
      <description>Cortex-M7 processor based device using Floating Point Unit in big endian mode for the Arm Compiler</description>
      <require condition="CM7_FP_ARMCC"/>
      <require Dendian="Big-endian"/>
    </condition>

    <condition id="CM7_SP_ARMCC">
      <description>Cortex-M7 processor based device using Floating Point Unit (SP) for the Arm Compiler</description>
      <require condition="CM7_SP"/>
      <require Tcompiler="ARMCC"/>
    </condition>
    <condition id="CM7_SP_LE_ARMCC">
      <description>Cortex-M7 processor based device using Floating Point Unit (SP) in little endian mode for the Arm Compiler</description>
      <require condition="CM7_SP_ARMCC"/>
      <require Dendian="Little-endian"/>
    </condition>
    <condition id="CM7_SP_BE_ARMCC">
      <description>Cortex-M7 processor based device using Floating Point Unit (SP) in big endian mode for the Arm Compiler</description>
      <require condition="CM7_SP_ARMCC"/>
      <require Dendian="Big-endian"/>
    </condition>

    <condition id="CM7_DP_ARMCC">
      <description>Cortex-M7 processor based device using Floating Point Unit (DP) for the Arm Compiler</description>
      <require condition="CM7_DP"/>
      <require Tcompiler="ARMCC"/>
    </condition>
    <condition id="CM7_DP_LE_ARMCC">
      <description>Cortex-M7 processor based device using Floating Point Unit (DP) in little endian mode for the Arm Compiler</description>
      <require condition="CM7_DP_ARMCC"/>
      <require Dendian="Little-endian"/>
    </condition>
    <condition id="CM7_DP_BE_ARMCC">
      <description>Cortex-M7 processor based device using Floating Point Unit (DP) in big endian mode for the Arm Compiler</description>
      <require condition="CM7_DP_ARMCC"/>
      <require Dendian="Big-endian"/>
    </condition>

    <condition id="CM23_ARMCC">
      <description>Cortex-M23 processor based device for the Arm Compiler</description>
      <require condition="CM23"/>
      <require Tcompiler="ARMCC"/>
    </condition>
    <condition id="CM23_LE_ARMCC">
      <description>Cortex-M23 processor based device in little endian mode for the Arm Compiler</description>
      <require condition="CM23_ARMCC"/>
      <require Dendian="Little-endian"/>
    </condition>
    <condition id="CM23_BE_ARMCC">
      <description>Cortex-M23 processor based device in big endian mode for the Arm Compiler</description>
      <require condition="CM23_ARMCC"/>
      <require Dendian="Big-endian"/>
    </condition>

    <condition id="CM33_ARMCC">
      <description>Cortex-M33 processor based device for the Arm Compiler</description>
      <require condition="CM33"/>
      <require Tcompiler="ARMCC"/>
    </condition>
    <condition id="CM33_LE_ARMCC">
      <description>Cortex-M33 processor based device in little endian mode for the Arm Compiler</description>
      <require condition="CM33_ARMCC"/>
      <require Dendian="Little-endian"/>
    </condition>
    <condition id="CM33_BE_ARMCC">
      <description>Cortex-M33 processor based device in big endian mode for the Arm Compiler</description>
      <require condition="CM33_ARMCC"/>
      <require Dendian="Big-endian"/>
    </condition>

    <condition id="CM33_FP_ARMCC">
      <description>Cortex-M33 processor based device using Floating Point Unit for the Arm Compiler</description>
      <require condition="CM33_FP"/>
      <require Tcompiler="ARMCC"/>
    </condition>
    <condition id="CM33_FP_LE_ARMCC">
      <description>Cortex-M33 processor based device using Floating Point Unit in little endian mode for the Arm Compiler</description>
      <require condition="CM33_FP_ARMCC"/>
      <require Dendian="Little-endian"/>
    </condition>
    <condition id="CM33_FP_BE_ARMCC">
      <description>Cortex-M33 processor based device using Floating Point Unit in big endian mode for the Arm Compiler</description>
      <require condition="CM33_FP_ARMCC"/>
      <require Dendian="Big-endian"/>
    </condition>

    <condition id="CM33_NODSP_NOFPU_ARMCC">
      <description>Cortex-M33 processor, no DSP, no FPU, Arm Compiler</description>
      <require condition="CM33_NODSP_NOFPU"/>
      <require Tcompiler="ARMCC"/>
    </condition>
    <condition id="CM33_DSP_NOFPU_ARMCC">
      <description>Cortex-M33 processor, DSP, no FPU, Arm Compiler</description>
      <require condition="CM33_DSP_NOFPU"/>
      <require Tcompiler="ARMCC"/>
    </condition>
    <condition id="CM33_NODSP_SP_ARMCC">
      <description>Cortex-M33 processor, no DSP, SP FPU, Arm Compiler</description>
      <require condition="CM33_NODSP_SP"/>
      <require Tcompiler="ARMCC"/>
    </condition>
    <condition id="CM33_DSP_SP_ARMCC">
      <description>Cortex-M33 processor, DSP, SP FPU, Arm Compiler</description>
      <require condition="CM33_DSP_SP"/>
      <require Tcompiler="ARMCC"/>
    </condition>
    <condition id="CM33_NODSP_NOFPU_LE_ARMCC">
      <description>Cortex-M33 processor, little endian, no DSP, no FPU, Arm Compiler</description>
      <require condition="CM33_NODSP_NOFPU_ARMCC"/>
      <require Dendian="Little-endian"/>
    </condition>
    <condition id="CM33_DSP_NOFPU_LE_ARMCC">
      <description>Cortex-M33 processor, little endian, DSP, no FPU, Arm Compiler</description>
      <require condition="CM33_DSP_NOFPU_ARMCC"/>
      <require Dendian="Little-endian"/>
    </condition>
    <condition id="CM33_NODSP_SP_LE_ARMCC">
      <description>Cortex-M33 processor, little endian, no DSP, SP FPU, Arm Compiler</description>
      <require condition="CM33_NODSP_SP_ARMCC"/>
      <require Dendian="Little-endian"/>
    </condition>
    <condition id="CM33_DSP_SP_LE_ARMCC">
      <description>Cortex-M33 processor, little endian, DSP, SP FPU, Arm Compiler</description>
      <require condition="CM33_DSP_SP_ARMCC"/>
      <require Dendian="Little-endian"/>
    </condition>

    <condition id="ARMv8MBL_ARMCC">
      <description>Armv8-M Baseline processor based device for the Arm Compiler</description>
      <require condition="ARMv8MBL"/>
      <require Tcompiler="ARMCC"/>
    </condition>
    <condition id="ARMv8MBL_LE_ARMCC">
      <description>Armv8-M Baseline processor based device in little endian mode for the Arm Compiler</description>
      <require condition="ARMv8MBL_ARMCC"/>
      <require Dendian="Little-endian"/>
    </condition>
    <condition id="ARMv8MBL_BE_ARMCC">
      <description>Armv8-M Baseline processor based device in big endian mode for the Arm Compiler</description>
      <require condition="ARMv8MBL_ARMCC"/>
      <require Dendian="Big-endian"/>
    </condition>

    <condition id="ARMv8MML_ARMCC">
      <description>Armv8-M Mainline processor based device for the Arm Compiler</description>
      <require condition="ARMv8MML"/>
      <require Tcompiler="ARMCC"/>
    </condition>
    <condition id="ARMv8MML_LE_ARMCC">
      <description>Armv8-M Mainline processor based device in little endian mode for the Arm Compiler</description>
      <require condition="ARMv8MML_ARMCC"/>
      <require Dendian="Little-endian"/>
    </condition>
    <condition id="ARMv8MML_BE_ARMCC">
      <description>Armv8-M Mainline processor based device in big endian mode for the Arm Compiler</description>
      <require condition="ARMv8MML_ARMCC"/>
      <require Dendian="Big-endian"/>
    </condition>

    <condition id="ARMv8MML_FP_ARMCC">
      <description>Armv8-M Mainline processor based device using Floating Point Unit for the Arm Compiler</description>
      <require condition="ARMv8MML_FP"/>
      <require Tcompiler="ARMCC"/>
    </condition>
    <condition id="ARMv8MML_FP_LE_ARMCC">
      <description>Armv8-M Mainline processor based device using Floating Point Unit in little endian mode for the Arm Compiler</description>
      <require condition="ARMv8MML_FP_ARMCC"/>
      <require Dendian="Little-endian"/>
    </condition>
    <condition id="ARMv8MML_FP_BE_ARMCC">
      <description>Armv8-M Mainline processor based device using Floating Point Unit in big endian mode for the Arm Compiler</description>
      <require condition="ARMv8MML_FP_ARMCC"/>
      <require Dendian="Big-endian"/>
    </condition>

    <condition id="ARMv8MML_NODSP_NOFPU_ARMCC">
      <description>Armv8-M Mainline, no DSP, no FPU, Arm Compiler</description>
      <require condition="ARMv8MML_NODSP_NOFPU"/>
      <require Tcompiler="ARMCC"/>
    </condition>
    <condition id="ARMv8MML_DSP_NOFPU_ARMCC">
      <description>Armv8-M Mainline, DSP, no FPU, Arm Compiler</description>
      <require condition="ARMv8MML_DSP_NOFPU"/>
      <require Tcompiler="ARMCC"/>
    </condition>
    <condition id="ARMv8MML_NODSP_SP_ARMCC">
      <description>Armv8-M Mainline, no DSP, SP FPU, Arm Compiler</description>
      <require condition="ARMv8MML_NODSP_SP"/>
      <require Tcompiler="ARMCC"/>
    </condition>
    <condition id="ARMv8MML_DSP_SP_ARMCC">
      <description>Armv8-M Mainline, DSP, SP FPU, Arm Compiler</description>
      <require condition="ARMv8MML_DSP_SP"/>
      <require Tcompiler="ARMCC"/>
    </condition>
    <condition id="ARMv8MML_NODSP_NOFPU_LE_ARMCC">
      <description>Armv8-M Mainline, little endian, no DSP, no FPU, Arm Compiler</description>
      <require condition="ARMv8MML_NODSP_NOFPU_ARMCC"/>
      <require Dendian="Little-endian"/>
    </condition>
    <condition id="ARMv8MML_DSP_NOFPU_LE_ARMCC">
      <description>Armv8-M Mainline, little endian, DSP, no FPU, Arm Compiler</description>
      <require condition="ARMv8MML_DSP_NOFPU_ARMCC"/>
      <require Dendian="Little-endian"/>
    </condition>
    <condition id="ARMv8MML_NODSP_SP_LE_ARMCC">
      <description>Armv8-M Mainline, little endian, no DSP, SP FPU, Arm Compiler</description>
      <require condition="ARMv8MML_NODSP_SP_ARMCC"/>
      <require Dendian="Little-endian"/>
    </condition>
    <condition id="ARMv8MML_DSP_SP_LE_ARMCC">
      <description>Armv8-M Mainline, little endian, DSP, SP FPU, Arm Compiler</description>
      <require condition="ARMv8MML_DSP_SP_ARMCC"/>
      <require Dendian="Little-endian"/>
    </condition>

    <!-- GCC compiler -->
    <condition id="CA_GCC">
      <description>Cortex-A5, Cortex-A7 or Cortex-A9 processor based device for the GCC Compiler</description>
      <require condition="ARMv7-A Device"/>
      <require Tcompiler="GCC"/>
    </condition>

    <condition id="CM0_GCC">
      <description>Cortex-M0 or Cortex-M0+ or SC000 processor based device for the GCC Compiler</description>
      <require condition="CM0"/>
      <require Tcompiler="GCC"/>
    </condition>
    <condition id="CM0_LE_GCC">
      <description>Cortex-M0 or Cortex-M0+ or SC000 processor based device in little endian mode for the GCC Compiler</description>
      <require condition="CM0_GCC"/>
      <require Dendian="Little-endian"/>
    </condition>
    <condition id="CM0_BE_GCC">
      <description>Cortex-M0 or Cortex-M0+ or SC000 processor based device in big endian mode for the GCC Compiler</description>
      <require condition="CM0_GCC"/>
      <require Dendian="Big-endian"/>
    </condition>

    <condition id="CM3_GCC">
      <description>Cortex-M3 or SC300 processor based device for the GCC Compiler</description>
      <require condition="CM3"/>
      <require Tcompiler="GCC"/>
    </condition>
    <condition id="CM3_LE_GCC">
      <description>Cortex-M3 or SC300 processor based device in little endian mode for the GCC Compiler</description>
      <require condition="CM3_GCC"/>
      <require Dendian="Little-endian"/>
    </condition>
    <condition id="CM3_BE_GCC">
      <description>Cortex-M3 or SC300 processor based device in big endian mode for the GCC Compiler</description>
      <require condition="CM3_GCC"/>
      <require Dendian="Big-endian"/>
    </condition>

    <condition id="CM4_GCC">
      <description>Cortex-M4 processor based device for the GCC Compiler</description>
      <require condition="CM4"/>
      <require Tcompiler="GCC"/>
    </condition>
    <condition id="CM4_LE_GCC">
      <description>Cortex-M4 processor based device in little endian mode for the GCC Compiler</description>
      <require condition="CM4_GCC"/>
      <require Dendian="Little-endian"/>
    </condition>
    <condition id="CM4_BE_GCC">
      <description>Cortex-M4 processor based device in big endian mode for the GCC Compiler</description>
      <require condition="CM4_GCC"/>
      <require Dendian="Big-endian"/>
    </condition>

    <condition id="CM4_FP_GCC">
      <description>Cortex-M4 processor based device using Floating Point Unit for the GCC Compiler</description>
      <require condition="CM4_FP"/>
      <require Tcompiler="GCC"/>
    </condition>
    <condition id="CM4_FP_LE_GCC">
      <description>Cortex-M4 processor based device using Floating Point Unit in little endian mode for the GCC Compiler</description>
      <require condition="CM4_FP_GCC"/>
      <require Dendian="Little-endian"/>
    </condition>
    <condition id="CM4_FP_BE_GCC">
      <description>Cortex-M4 processor based device using Floating Point Unit in big endian mode for the GCC Compiler</description>
      <require condition="CM4_FP_GCC"/>
      <require Dendian="Big-endian"/>
    </condition>

    <condition id="CM7_GCC">
      <description>Cortex-M7 processor based device for the GCC Compiler</description>
      <require condition="CM7"/>
      <require Tcompiler="GCC"/>
    </condition>
    <condition id="CM7_LE_GCC">
      <description>Cortex-M7 processor based device in little endian mode for the GCC Compiler</description>
      <require condition="CM7_GCC"/>
      <require Dendian="Little-endian"/>
    </condition>
    <condition id="CM7_BE_GCC">
      <description>Cortex-M7 processor based device in big endian mode for the GCC Compiler</description>
      <require condition="CM7_GCC"/>
      <require Dendian="Big-endian"/>
    </condition>

    <condition id="CM7_FP_GCC">
      <description>Cortex-M7 processor based device using Floating Point Unit for the GCC Compiler</description>
      <require condition="CM7_FP"/>
      <require Tcompiler="GCC"/>
    </condition>
    <condition id="CM7_FP_LE_GCC">
      <description>Cortex-M7 processor based device using Floating Point Unit in little endian mode for the GCC Compiler</description>
      <require condition="CM7_FP_GCC"/>
      <require Dendian="Little-endian"/>
    </condition>
    <condition id="CM7_FP_BE_GCC">
      <description>Cortex-M7 processor based device using Floating Point Unit in big endian mode for the GCC Compiler</description>
      <require condition="CM7_FP_GCC"/>
      <require Dendian="Big-endian"/>
    </condition>

    <condition id="CM7_SP_GCC">
      <description>Cortex-M7 processor based device using Floating Point Unit (SP) for the GCC Compiler</description>
      <require condition="CM7_SP"/>
      <require Tcompiler="GCC"/>
    </condition>
    <condition id="CM7_SP_LE_GCC">
      <description>Cortex-M7 processor based device using Floating Point Unit (SP) in little endian mode for the GCC Compiler</description>
      <require condition="CM7_SP_GCC"/>
      <require Dendian="Little-endian"/>
    </condition>
    <condition id="CM7_SP_BE_GCC">
      <description>Cortex-M7 processor based device using Floating Point Unit (SP) in big endian mode for the GCC Compiler</description>
      <require condition="CM7_SP_GCC"/>
      <require Dendian="Big-endian"/>
    </condition>

    <condition id="CM7_DP_GCC">
      <description>Cortex-M7 processor based device using Floating Point Unit (DP) for the GCC Compiler</description>
      <require condition="CM7_DP"/>
      <require Tcompiler="GCC"/>
    </condition>
    <condition id="CM7_DP_LE_GCC">
      <description>Cortex-M7 processor based device using Floating Point Unit (DP) in little endian mode for the GCC Compiler</description>
      <require condition="CM7_DP_GCC"/>
      <require Dendian="Little-endian"/>
    </condition>
    <condition id="CM7_DP_BE_GCC">
      <description>Cortex-M7 processor based device using Floating Point Unit (DP) in big endian mode for the GCC Compiler</description>
      <require condition="CM7_DP_GCC"/>
      <require Dendian="Big-endian"/>
    </condition>

    <condition id="CM23_GCC">
      <description>Cortex-M23 processor based device for the GCC Compiler</description>
      <require condition="CM23"/>
      <require Tcompiler="GCC"/>
    </condition>
    <condition id="CM23_LE_GCC">
      <description>Cortex-M23 processor based device in little endian mode for the GCC Compiler</description>
      <require condition="CM23_GCC"/>
      <require Dendian="Little-endian"/>
    </condition>
    <condition id="CM23_BE_GCC">
      <description>Cortex-M23 processor based device in big endian mode for the GCC Compiler</description>
      <require condition="CM23_GCC"/>
      <require Dendian="Big-endian"/>
    </condition>

    <condition id="CM33_GCC">
      <description>Cortex-M33 processor based device for the GCC Compiler</description>
      <require condition="CM33"/>
      <require Tcompiler="GCC"/>
    </condition>
    <condition id="CM33_LE_GCC">
      <description>Cortex-M33 processor based device in little endian mode for the GCC Compiler</description>
      <require condition="CM33_GCC"/>
      <require Dendian="Little-endian"/>
    </condition>
    <condition id="CM33_BE_GCC">
      <description>Cortex-M33 processor based device in big endian mode for the GCC Compiler</description>
      <require condition="CM33_GCC"/>
      <require Dendian="Big-endian"/>
    </condition>

    <condition id="CM33_FP_GCC">
      <description>Cortex-M33 processor based device using Floating Point Unit for the GCC Compiler</description>
      <require condition="CM33_FP"/>
      <require Tcompiler="GCC"/>
    </condition>
    <condition id="CM33_FP_LE_GCC">
      <description>Cortex-M33 processor based device using Floating Point Unit in little endian mode for the GCC Compiler</description>
      <require condition="CM33_FP_GCC"/>
      <require Dendian="Little-endian"/>
    </condition>
    <condition id="CM33_FP_BE_GCC">
      <description>Cortex-M33 processor based device using Floating Point Unit in big endian mode for the GCC Compiler</description>
      <require condition="CM33_FP_GCC"/>
      <require Dendian="Big-endian"/>
    </condition>

    <condition id="CM33_NODSP_NOFPU_GCC">
      <description>CM33, no DSP, no FPU, GCC Compiler</description>
      <require condition="CM33_NODSP_NOFPU"/>
      <require Tcompiler="GCC"/>
    </condition>
    <condition id="CM33_DSP_NOFPU_GCC">
      <description>CM33, DSP, no FPU, GCC Compiler</description>
      <require condition="CM33_DSP_NOFPU"/>
      <require Tcompiler="GCC"/>
    </condition>
    <condition id="CM33_NODSP_SP_GCC">
      <description>CM33, no DSP, SP FPU, GCC Compiler</description>
      <require condition="CM33_NODSP_SP"/>
      <require Tcompiler="GCC"/>
    </condition>
    <condition id="CM33_DSP_SP_GCC">
      <description>CM33, DSP, SP FPU, GCC Compiler</description>
      <require condition="CM33_DSP_SP"/>
      <require Tcompiler="GCC"/>
    </condition>
    <condition id="CM33_NODSP_NOFPU_LE_GCC">
      <description>CM33, little endian, no DSP, no FPU, GCC Compiler</description>
      <require condition="CM33_NODSP_NOFPU_GCC"/>
      <require Dendian="Little-endian"/>
    </condition>
    <condition id="CM33_DSP_NOFPU_LE_GCC">
      <description>CM33, little endian, DSP, no FPU, GCC Compiler</description>
      <require condition="CM33_DSP_NOFPU_GCC"/>
      <require Dendian="Little-endian"/>
    </condition>
    <condition id="CM33_NODSP_SP_LE_GCC">
      <description>CM33, little endian, no DSP, SP FPU, GCC Compiler</description>
      <require condition="CM33_NODSP_SP_GCC"/>
      <require Dendian="Little-endian"/>
    </condition>
    <condition id="CM33_DSP_SP_LE_GCC">
      <description>CM33, little endian, DSP, SP FPU, GCC Compiler</description>
      <require condition="CM33_DSP_SP_GCC"/>
      <require Dendian="Little-endian"/>
    </condition>

    <condition id="ARMv8MBL_GCC">
      <description>Armv8-M Baseline processor based device for the GCC Compiler</description>
      <require condition="ARMv8MBL"/>
      <require Tcompiler="GCC"/>
    </condition>
    <condition id="ARMv8MBL_LE_GCC">
      <description>Armv8-M Baseline processor based device in little endian mode for the GCC Compiler</description>
      <require condition="ARMv8MBL_GCC"/>
      <require Dendian="Little-endian"/>
    </condition>
    <condition id="ARMv8MBL_BE_GCC">
      <description>Armv8-M Baseline processor based device in big endian mode for the GCC Compiler</description>
      <require condition="ARMv8MBL_GCC"/>
      <require Dendian="Big-endian"/>
    </condition>

    <condition id="ARMv8MML_GCC">
      <description>Armv8-M Mainline processor based device for the GCC Compiler</description>
      <require condition="ARMv8MML"/>
      <require Tcompiler="GCC"/>
    </condition>
    <condition id="ARMv8MML_LE_GCC">
      <description>Armv8-M Mainline processor based device in little endian mode for the GCC Compiler</description>
      <require condition="ARMv8MML_GCC"/>
      <require Dendian="Little-endian"/>
    </condition>
    <condition id="ARMv8MML_BE_GCC">
      <description>Armv8-M Mainline processor based device in big endian mode for the GCC Compiler</description>
      <require condition="ARMv8MML_GCC"/>
      <require Dendian="Big-endian"/>
    </condition>

    <condition id="ARMv8MML_FP_GCC">
      <description>Armv8-M Mainline processor based device using Floating Point Unit for the GCC Compiler</description>
      <require condition="ARMv8MML_FP"/>
      <require Tcompiler="GCC"/>
    </condition>
    <condition id="ARMv8MML_FP_LE_GCC">
      <description>Armv8-M Mainline processor based device using Floating Point Unit in little endian mode for the GCC Compiler</description>
      <require condition="ARMv8MML_FP_GCC"/>
      <require Dendian="Little-endian"/>
    </condition>
    <condition id="ARMv8MML_FP_BE_GCC">
      <description>Armv8-M Mainline processor based device using Floating Point Unit in big endian mode for the GCC Compiler</description>
      <require condition="ARMv8MML_FP_GCC"/>
      <require Dendian="Big-endian"/>
    </condition>

    <condition id="ARMv8MML_NODSP_NOFPU_GCC">
      <description>Armv8-M Mainline, no DSP, no FPU, GCC Compiler</description>
      <require condition="ARMv8MML_NODSP_NOFPU"/>
      <require Tcompiler="GCC"/>
    </condition>
    <condition id="ARMv8MML_DSP_NOFPU_GCC">
      <description>Armv8-M Mainline, DSP, no FPU, GCC Compiler</description>
      <require condition="ARMv8MML_DSP_NOFPU"/>
      <require Tcompiler="GCC"/>
    </condition>
    <condition id="ARMv8MML_NODSP_SP_GCC">
      <description>Armv8-M Mainline, no DSP, SP FPU, GCC Compiler</description>
      <require condition="ARMv8MML_NODSP_SP"/>
      <require Tcompiler="GCC"/>
    </condition>
    <condition id="ARMv8MML_DSP_SP_GCC">
      <description>Armv8-M Mainline, DSP, SP FPU, GCC Compiler</description>
      <require condition="ARMv8MML_DSP_SP"/>
      <require Tcompiler="GCC"/>
    </condition>
    <condition id="ARMv8MML_NODSP_NOFPU_LE_GCC">
      <description>Armv8-M Mainline, little endian, no DSP, no FPU, GCC Compiler</description>
      <require condition="ARMv8MML_NODSP_NOFPU_GCC"/>
      <require Dendian="Little-endian"/>
    </condition>
    <condition id="ARMv8MML_DSP_NOFPU_LE_GCC">
      <description>Armv8-M Mainline, little endian, DSP, no FPU, GCC Compiler</description>
      <require condition="ARMv8MML_DSP_NOFPU_GCC"/>
      <require Dendian="Little-endian"/>
    </condition>
    <condition id="ARMv8MML_NODSP_SP_LE_GCC">
      <description>Armv8-M Mainline, little endian, no DSP, SP FPU, GCC Compiler</description>
      <require condition="ARMv8MML_NODSP_SP_GCC"/>
      <require Dendian="Little-endian"/>
    </condition>
    <condition id="ARMv8MML_DSP_SP_LE_GCC">
      <description>Armv8-M Mainline, little endian, DSP, SP FPU, GCC Compiler</description>
      <require condition="ARMv8MML_DSP_SP_GCC"/>
      <require Dendian="Little-endian"/>
    </condition>

    <!-- IAR compiler -->
    <condition id="CA_IAR">
      <description>Cortex-A5, Cortex-A7 or Cortex-A9 processor based device for the IAR Compiler</description>
      <require condition="ARMv7-A Device"/>
      <require Tcompiler="IAR"/>
    </condition>

    <condition id="CM0_IAR">
      <description>Cortex-M0 or Cortex-M0+ or SC000 processor based device for the IAR Compiler</description>
      <require condition="CM0"/>
      <require Tcompiler="IAR"/>
    </condition>
    <condition id="CM0_LE_IAR">
      <description>Cortex-M0 or Cortex-M0+ or SC000 processor based device in little endian mode for the IAR Compiler</description>
      <require condition="CM0_IAR"/>
      <require Dendian="Little-endian"/>
    </condition>
    <condition id="CM0_BE_IAR">
      <description>Cortex-M0 or Cortex-M0+ or SC000 processor based device in big endian mode for the IAR Compiler</description>
      <require condition="CM0_IAR"/>
      <require Dendian="Big-endian"/>
    </condition>

    <condition id="CM3_IAR">
      <description>Cortex-M3 or SC300 processor based device for the IAR Compiler</description>
      <require condition="CM3"/>
      <require Tcompiler="IAR"/>
    </condition>
    <condition id="CM3_LE_IAR">
      <description>Cortex-M3 or SC300 processor based device in little endian mode for the IAR Compiler</description>
      <require condition="CM3_IAR"/>
      <require Dendian="Little-endian"/>
    </condition>
    <condition id="CM3_BE_IAR">
      <description>Cortex-M3 or SC300 processor based device in big endian mode for the IAR Compiler</description>
      <require condition="CM3_IAR"/>
      <require Dendian="Big-endian"/>
    </condition>

    <condition id="CM4_IAR">
      <description>Cortex-M4 processor based device for the IAR Compiler</description>
      <require condition="CM4"/>
      <require Tcompiler="IAR"/>
    </condition>
    <condition id="CM4_LE_IAR">
      <description>Cortex-M4 processor based device in little endian mode for the IAR Compiler</description>
      <require condition="CM4_IAR"/>
      <require Dendian="Little-endian"/>
    </condition>
    <condition id="CM4_BE_IAR">
      <description>Cortex-M4 processor based device in big endian mode for the IAR Compiler</description>
      <require condition="CM4_IAR"/>
      <require Dendian="Big-endian"/>
    </condition>

    <condition id="CM4_FP_IAR">
      <description>Cortex-M4 processor based device using Floating Point Unit for the IAR Compiler</description>
      <require condition="CM4_FP"/>
      <require Tcompiler="IAR"/>
    </condition>
    <condition id="CM4_FP_LE_IAR">
      <description>Cortex-M4 processor based device using Floating Point Unit in little endian mode for the IAR Compiler</description>
      <require condition="CM4_FP_IAR"/>
      <require Dendian="Little-endian"/>
    </condition>
    <condition id="CM4_FP_BE_IAR">
      <description>Cortex-M4 processor based device using Floating Point Unit in big endian mode for the IAR Compiler</description>
      <require condition="CM4_FP_IAR"/>
      <require Dendian="Big-endian"/>
    </condition>

    <condition id="CM7_IAR">
      <description>Cortex-M7 processor based device for the IAR Compiler</description>
      <require condition="CM7"/>
      <require Tcompiler="IAR"/>
    </condition>
    <condition id="CM7_LE_IAR">
      <description>Cortex-M7 processor based device in little endian mode for the IAR Compiler</description>
      <require condition="CM7_IAR"/>
      <require Dendian="Little-endian"/>
    </condition>
    <condition id="CM7_BE_IAR">
      <description>Cortex-M7 processor based device in big endian mode for the IAR Compiler</description>
      <require condition="CM7_IAR"/>
      <require Dendian="Big-endian"/>
    </condition>

    <condition id="CM7_FP_IAR">
      <description>Cortex-M7 processor based device using Floating Point Unit for the IAR Compiler</description>
      <require condition="CM7_FP"/>
      <require Tcompiler="IAR"/>
    </condition>
    <condition id="CM7_FP_LE_IAR">
      <description>Cortex-M7 processor based device using Floating Point Unit in little endian mode for the IAR Compiler</description>
      <require condition="CM7_FP_IAR"/>
      <require Dendian="Little-endian"/>
    </condition>
    <condition id="CM7_FP_BE_IAR">
      <description>Cortex-M7 processor based device using Floating Point Unit in big endian mode for the IAR Compiler</description>
      <require condition="CM7_FP_IAR"/>
      <require Dendian="Big-endian"/>
    </condition>

    <condition id="CM7_SP_IAR">
      <description>Cortex-M7 processor based device using Floating Point Unit (SP) for the IAR Compiler</description>
      <require condition="CM7_SP"/>
      <require Tcompiler="IAR"/>
    </condition>
    <condition id="CM7_SP_LE_IAR">
      <description>Cortex-M7 processor based device using Floating Point Unit (SP) in little endian mode for the IAR Compiler</description>
      <require condition="CM7_SP_IAR"/>
      <require Dendian="Little-endian"/>
    </condition>
    <condition id="CM7_SP_BE_IAR">
      <description>Cortex-M7 processor based device using Floating Point Unit (SP) in big endian mode for the IAR Compiler</description>
      <require condition="CM7_SP_IAR"/>
      <require Dendian="Big-endian"/>
    </condition>

    <condition id="CM7_DP_IAR">
      <description>Cortex-M7 processor based device using Floating Point Unit (DP) for the IAR Compiler</description>
      <require condition="CM7_DP"/>
      <require Tcompiler="IAR"/>
    </condition>
    <condition id="CM7_DP_LE_IAR">
      <description>Cortex-M7 processor based device using Floating Point Unit (DP) in little endian mode for the IAR Compiler</description>
      <require condition="CM7_DP_IAR"/>
      <require Dendian="Little-endian"/>
    </condition>
    <condition id="CM7_DP_BE_IAR">
      <description>Cortex-M7 processor based device using Floating Point Unit (DP) in big endian mode for the IAR Compiler</description>
      <require condition="CM7_DP_IAR"/>
      <require Dendian="Big-endian"/>
    </condition>

    <condition id="CM23_IAR">
      <description>Cortex-M23 processor based device for the IAR Compiler</description>
      <require condition="CM23"/>
      <require Tcompiler="IAR"/>
    </condition>
    <condition id="CM23_LE_IAR">
      <description>Cortex-M23 processor based device in little endian mode for the IAR Compiler</description>
      <require condition="CM23_IAR"/>
      <require Dendian="Little-endian"/>
    </condition>
    <condition id="CM23_BE_IAR">
      <description>Cortex-M23 processor based device in big endian mode for the IAR Compiler</description>
      <require condition="CM23_IAR"/>
      <require Dendian="Big-endian"/>
    </condition>

    <condition id="CM33_IAR">
      <description>Cortex-M33 processor based device for the IAR Compiler</description>
      <require condition="CM33"/>
      <require Tcompiler="IAR"/>
    </condition>
    <condition id="CM33_LE_IAR">
      <description>Cortex-M33 processor based device in little endian mode for the IAR Compiler</description>
      <require condition="CM33_IAR"/>
      <require Dendian="Little-endian"/>
    </condition>
    <condition id="CM33_BE_IAR">
      <description>Cortex-M33 processor based device in big endian mode for the IAR Compiler</description>
      <require condition="CM33_IAR"/>
      <require Dendian="Big-endian"/>
    </condition>

    <condition id="CM33_FP_IAR">
      <description>Cortex-M33 processor based device using Floating Point Unit for the IAR Compiler</description>
      <require condition="CM33_FP"/>
      <require Tcompiler="IAR"/>
    </condition>
    <condition id="CM33_FP_LE_IAR">
      <description>Cortex-M33 processor based device using Floating Point Unit in little endian mode for the IAR Compiler</description>
      <require condition="CM33_FP_IAR"/>
      <require Dendian="Little-endian"/>
    </condition>
    <condition id="CM33_FP_BE_IAR">
      <description>Cortex-M33 processor based device using Floating Point Unit in big endian mode for the IAR Compiler</description>
      <require condition="CM33_FP_IAR"/>
      <require Dendian="Big-endian"/>
    </condition>

    <condition id="CM33_NODSP_NOFPU_IAR">
      <description>CM33, no DSP, no FPU, IAR Compiler</description>
      <require condition="CM33_NODSP_NOFPU"/>
      <require Tcompiler="IAR"/>
    </condition>
    <condition id="CM33_DSP_NOFPU_IAR">
      <description>CM33, DSP, no FPU, IAR Compiler</description>
      <require condition="CM33_DSP_NOFPU"/>
      <require Tcompiler="IAR"/>
    </condition>
    <condition id="CM33_NODSP_SP_IAR">
      <description>CM33, no DSP, SP FPU, IAR Compiler</description>
      <require condition="CM33_NODSP_SP"/>
      <require Tcompiler="IAR"/>
    </condition>
    <condition id="CM33_DSP_SP_IAR">
      <description>CM33, DSP, SP FPU, IAR Compiler</description>
      <require condition="CM33_DSP_SP"/>
      <require Tcompiler="IAR"/>
    </condition>
    <condition id="CM33_NODSP_NOFPU_LE_IAR">
      <description>CM33, little endian, no DSP, no FPU, IAR Compiler</description>
      <require condition="CM33_NODSP_NOFPU_IAR"/>
      <require Dendian="Little-endian"/>
    </condition>
    <condition id="CM33_DSP_NOFPU_LE_IAR">
      <description>CM33, little endian, DSP, no FPU, IAR Compiler</description>
      <require condition="CM33_DSP_NOFPU_IAR"/>
      <require Dendian="Little-endian"/>
    </condition>
    <condition id="CM33_NODSP_SP_LE_IAR">
      <description>CM33, little endian, no DSP, SP FPU, IAR Compiler</description>
      <require condition="CM33_NODSP_SP_IAR"/>
      <require Dendian="Little-endian"/>
    </condition>
    <condition id="CM33_DSP_SP_LE_IAR">
      <description>CM33, little endian, DSP, SP FPU, IAR Compiler</description>
      <require condition="CM33_DSP_SP_IAR"/>
      <require Dendian="Little-endian"/>
    </condition>

    <condition id="ARMv8MBL_IAR">
      <description>Armv8-M Baseline processor based device for the IAR Compiler</description>
      <require condition="ARMv8MBL"/>
      <require Tcompiler="IAR"/>
    </condition>
    <condition id="ARMv8MBL_LE_IAR">
      <description>Armv8-M Baseline processor based device in little endian mode for the IAR Compiler</description>
      <require condition="ARMv8MBL_IAR"/>
      <require Dendian="Little-endian"/>
    </condition>
    <condition id="ARMv8MBL_BE_IAR">
      <description>Armv8-M Baseline processor based device in big endian mode for the IAR Compiler</description>
      <require condition="ARMv8MBL_IAR"/>
      <require Dendian="Big-endian"/>
    </condition>

    <condition id="ARMv8MML_IAR">
      <description>Armv8-M Mainline processor based device for the IAR Compiler</description>
      <require condition="ARMv8MML"/>
      <require Tcompiler="IAR"/>
    </condition>
    <condition id="ARMv8MML_LE_IAR">
      <description>Armv8-M Mainline processor based device in little endian mode for the IAR Compiler</description>
      <require condition="ARMv8MML_IAR"/>
      <require Dendian="Little-endian"/>
    </condition>
    <condition id="ARMv8MML_BE_IAR">
      <description>Armv8-M Mainline processor based device in big endian mode for the IAR Compiler</description>
      <require condition="ARMv8MML_IAR"/>
      <require Dendian="Big-endian"/>
    </condition>

    <condition id="ARMv8MML_FP_IAR">
      <description>Armv8-M Mainline processor based device using Floating Point Unit for the IAR Compiler</description>
      <require condition="ARMv8MML_FP"/>
      <require Tcompiler="IAR"/>
    </condition>
    <condition id="ARMv8MML_FP_LE_IAR">
      <description>Armv8-M Mainline processor based device using Floating Point Unit in little endian mode for the IAR Compiler</description>
      <require condition="ARMv8MML_FP_IAR"/>
      <require Dendian="Little-endian"/>
    </condition>
    <condition id="ARMv8MML_FP_BE_IAR">
      <description>Armv8-M Mainline processor based device using Floating Point Unit in big endian mode for the IAR Compiler</description>
      <require condition="ARMv8MML_FP_IAR"/>
      <require Dendian="Big-endian"/>
    </condition>

    <condition id="ARMv8MML_NODSP_NOFPU_IAR">
      <description>Armv8-M Mainline, no DSP, no FPU, IAR Compiler</description>
      <require condition="ARMv8MML_NODSP_NOFPU"/>
      <require Tcompiler="IAR"/>
    </condition>
    <condition id="ARMv8MML_DSP_NOFPU_IAR">
      <description>Armv8-M Mainline, DSP, no FPU, IAR Compiler</description>
      <require condition="ARMv8MML_DSP_NOFPU"/>
      <require Tcompiler="IAR"/>
    </condition>
    <condition id="ARMv8MML_NODSP_SP_IAR">
      <description>Armv8-M Mainline, no DSP, SP FPU, IAR Compiler</description>
      <require condition="ARMv8MML_NODSP_SP"/>
      <require Tcompiler="IAR"/>
    </condition>
    <condition id="ARMv8MML_DSP_SP_IAR">
      <description>Armv8-M Mainline, DSP, SP FPU, IAR Compiler</description>
      <require condition="ARMv8MML_DSP_SP"/>
      <require Tcompiler="IAR"/>
    </condition>
    <condition id="ARMv8MML_NODSP_NOFPU_LE_IAR">
      <description>Armv8-M Mainline, little endian, no DSP, no FPU, IAR Compiler</description>
      <require condition="ARMv8MML_NODSP_NOFPU_IAR"/>
      <require Dendian="Little-endian"/>
    </condition>
    <condition id="ARMv8MML_DSP_NOFPU_LE_IAR">
      <description>Armv8-M Mainline, little endian, DSP, no FPU, IAR Compiler</description>
      <require condition="ARMv8MML_DSP_NOFPU_IAR"/>
      <require Dendian="Little-endian"/>
    </condition>
    <condition id="ARMv8MML_NODSP_SP_LE_IAR">
      <description>Armv8-M Mainline, little endian, no DSP, SP FPU, IAR Compiler</description>
      <require condition="ARMv8MML_NODSP_SP_IAR"/>
      <require Dendian="Little-endian"/>
    </condition>
    <condition id="ARMv8MML_DSP_SP_LE_IAR">
      <description>Armv8-M Mainline, little endian, DSP, SP FPU, IAR Compiler</description>
      <require condition="ARMv8MML_DSP_SP_IAR"/>
      <require Dendian="Little-endian"/>
    </condition>

    <!-- conditions selecting single devices and CMSIS Core -->
    <!-- used for component startup, GCC version is used for C-Startup -->
    <condition id="ARMCM0 CMSIS">
      <description>Generic Arm Cortex-M0 device startup and depends on CMSIS Core</description>
      <require Dvendor="ARM:82" Dname="ARMCM0"/>
      <require Cclass="CMSIS" Cgroup="CORE"/>
    </condition>
    <condition id="ARMCM0 CMSIS GCC">
      <description>Generic ARM Cortex-M0 device startup and depends on CMSIS Core requiring GCC</description>
      <require condition="ARMCM0 CMSIS"/>
      <require condition="GCC"/>
    </condition>

    <condition id="ARMCM0+ CMSIS">
      <description>Generic Arm Cortex-M0+ device startup and depends on CMSIS Core</description>
      <require Dvendor="ARM:82" Dname="ARMCM0P*"/>
      <require Cclass="CMSIS" Cgroup="CORE"/>
    </condition>
    <condition id="ARMCM0+ CMSIS GCC">
      <description>Generic Arm Cortex-M0+ device startup and depends CMSIS Core requiring GCC</description>
      <require condition="ARMCM0+ CMSIS"/>
      <require condition="GCC"/>
    </condition>

    <condition id="ARMCM3 CMSIS">
      <description>Generic Arm Cortex-M3 device startup and depends on CMSIS Core</description>
      <require Dvendor="ARM:82" Dname="ARMCM3"/>
      <require Cclass="CMSIS" Cgroup="CORE"/>
    </condition>
    <condition id="ARMCM3 CMSIS GCC">
      <description>Generic Arm Cortex-M3 device startup and depends on CMSIS Core requiring GCC</description>
      <require condition="ARMCM3 CMSIS"/>
      <require condition="GCC"/>
    </condition>

    <condition id="ARMCM4 CMSIS">
      <description>Generic Arm Cortex-M4 device startup and depends on CMSIS Core</description>
      <require Dvendor="ARM:82" Dname="ARMCM4*"/>
      <require Cclass="CMSIS" Cgroup="CORE"/>
    </condition>
    <condition id="ARMCM4 CMSIS GCC">
      <description>Generic Arm Cortex-M4 device startup and depends on CMSIS Core requiring GCC</description>
      <require condition="ARMCM4 CMSIS"/>
      <require condition="GCC"/>
    </condition>

    <condition id="ARMCM7 CMSIS">
      <description>Generic Arm Cortex-M7 device startup and depends on CMSIS Core</description>
      <require Dvendor="ARM:82" Dname="ARMCM7*"/>
      <require Cclass="CMSIS" Cgroup="CORE"/>
    </condition>
    <condition id="ARMCM7 CMSIS GCC">
      <description>Generic Arm Cortex-M7 device startup and depends on CMSIS Core requiring GCC</description>
      <require condition="ARMCM7 CMSIS"/>
      <require condition="GCC"/>
    </condition>

    <condition id="ARMCM23 CMSIS">
      <description>Generic Arm Cortex-M23 device startup and depends on CMSIS Core</description>
      <require Dvendor="ARM:82" Dname="ARMCM23*"/>
      <require Cclass="CMSIS" Cgroup="CORE"/>
    </condition>
    <condition id="ARMCM23 CMSIS GCC">
      <description>Generic Arm Cortex-M23 device startup and depends on CMSIS Core requiring GCC</description>
      <require condition="ARMCM23 CMSIS"/>
      <require condition="GCC"/>
    </condition>

    <condition id="ARMCM33 CMSIS">
      <description>Generic Arm Cortex-M33 device startup and depends on CMSIS Core</description>
      <require Dvendor="ARM:82" Dname="ARMCM33*"/>
      <require Cclass="CMSIS" Cgroup="CORE"/>
    </condition>
    <condition id="ARMCM33 CMSIS GCC">
      <description>Generic Arm Cortex-M33 device startup and depends on CMSIS Core requiring GCC</description>
      <require condition="ARMCM33 CMSIS"/>
      <require condition="GCC"/>
    </condition>

    <condition id="ARMSC000 CMSIS">
      <description>Generic Arm SC000 device startup and depends on CMSIS Core</description>
      <require Dvendor="ARM:82" Dname="ARMSC000"/>
      <require Cclass="CMSIS" Cgroup="CORE"/>
    </condition>
    <condition id="ARMSC000 CMSIS GCC">
      <description>Generic Arm SC000 device startup and depends on CMSIS Core requiring GCC</description>
      <require condition="ARMSC000 CMSIS"/>
      <require condition="GCC"/>
    </condition>

    <condition id="ARMSC300 CMSIS">
      <description>Generic Arm SC300 device startup and depends on CMSIS Core</description>
      <require Dvendor="ARM:82" Dname="ARMSC300"/>
      <require Cclass="CMSIS" Cgroup="CORE"/>
    </condition>
    <condition id="ARMSC300 CMSIS GCC">
      <description>Generic Arm SC300 device startup and dependson CMSIS Core requiring GCC</description>
      <require condition="ARMSC300 CMSIS"/>
      <require condition="GCC"/>
    </condition>

    <condition id="ARMv8MBL CMSIS">
      <description>Generic Armv8-M Baseline device startup and depends on CMSIS Core</description>
      <require Dvendor="ARM:82" Dname="ARMv8MBL"/>
      <require Cclass="CMSIS" Cgroup="CORE"/>
    </condition>
    <condition id="ARMv8MBL CMSIS GCC">
      <description>Generic Armv8-M Baseline device startup and depends on CMSIS Core requiring GCC</description>
      <require condition="ARMv8MBL CMSIS"/>
      <require condition="GCC"/>
    </condition>

    <condition id="ARMv8MML CMSIS">
      <description>Generic Armv8-M Mainline device startup and depends on CMSIS Core</description>
      <require Dvendor="ARM:82" Dname="ARMv8MML*"/>
      <require Cclass="CMSIS" Cgroup="CORE"/>
    </condition>
    <condition id="ARMv8MML CMSIS GCC">
      <description>Generic Armv8-M Mainline device startup and depends on CMSIS Core requiring GCC</description>
      <require condition="ARMv8MML CMSIS"/>
      <require condition="GCC"/>
    </condition>

    <condition id="ARMCA5 CMSIS">
      <description>Generic Arm Cortex-A5 device startup and depends on CMSIS Core</description>
      <require Dvendor="ARM:82" Dname="ARMCA5"/>
      <require Cclass="CMSIS" Cgroup="CORE"/>
    </condition>

    <condition id="ARMCA7 CMSIS">
      <description>Generic Arm Cortex-A7 device startup and depends on CMSIS Core</description>
      <require Dvendor="ARM:82" Dname="ARMCA7"/>
      <require Cclass="CMSIS" Cgroup="CORE"/>
    </condition>

    <condition id="ARMCA9 CMSIS">
      <description>Generic Arm Cortex-A9 device startup and depends on CMSIS Core</description>
      <require Dvendor="ARM:82" Dname="ARMCA9"/>
      <require Cclass="CMSIS" Cgroup="CORE"/>
    </condition>

    <!-- CMSIS DSP -->
    <condition id="CMSIS DSP">
      <description>Components required for DSP</description>
      <require condition="ARMv6_7_8-M Device"/>
      <require condition="ARMCC GCC"/>
      <require Cclass="CMSIS" Cgroup="CORE"/>
    </condition>
    
    <!-- CMSIS NN -->
    <condition id="CMSIS NN">
      <description>Components required for NN</description>
      <require condition="CMSIS DSP"/>
    </condition>
    
    <!-- RTOS RTX -->
    <condition id="RTOS RTX">
      <description>Components required for RTOS RTX</description>
      <require condition="ARMv6_7-M Device"/>
      <require condition="ARMCC GCC IAR"/>
      <require Cclass="Device" Cgroup="Startup"/>
      <deny    Cclass="CMSIS"  Cgroup="RTOS2" Csub="Keil RTX5"/>
    </condition>
    <condition id="RTOS RTX IFX">
      <description>Components required for RTOS RTX IFX</description>
      <require condition="ARMv6_7-M Device"/>
      <require condition="ARMCC GCC IAR"/>
      <require Dvendor="Infineon:7" Dname="XMC4*"/>
      <require Cclass="Device" Cgroup="Startup"/>
      <deny    Cclass="CMSIS"  Cgroup="RTOS2" Csub="Keil RTX5"/>
    </condition>
    <condition id="RTOS RTX5">
      <description>Components required for RTOS RTX5</description>
      <require condition="ARMv6_7_8-M Device"/>
      <require condition="ARMCC GCC IAR"/>
      <require Cclass="CMSIS"  Cgroup="RTOS2" Csub="Keil RTX5"/>
    </condition>
    <condition id="RTOS2 RTX5">
      <description>Components required for RTOS2 RTX5</description>
      <require condition="ARMv6_7_8-M Device"/>
      <require condition="ARMCC GCC IAR"/>
      <require Cclass="CMSIS"  Cgroup="CORE"/>
      <require Cclass="Device" Cgroup="Startup"/>
    </condition>
    <condition id="RTOS2 RTX5 v7-A">
      <description>Components required for RTOS2 RTX5 on Armv7-A</description>
      <require condition="ARMv7-A Device"/>
      <require condition="ARMCC GCC IAR"/>
      <require Cclass="CMSIS"  Cgroup="CORE"/>
      <require Cclass="Device" Cgroup="Startup"/>
      <require Cclass="Device" Cgroup="OS Tick"/>
      <require Cclass="Device" Cgroup="IRQ Controller"/>
    </condition>
    <condition id="RTOS2 RTX5 Lib">
      <description>Components required for RTOS2 RTX5 Library</description>
      <require condition="ARMv6_7_8-M Device"/>
      <require condition="ARMCC GCC IAR"/>
      <require Cclass="CMSIS"  Cgroup="CORE"/>
      <require Cclass="Device" Cgroup="Startup"/>
    </condition>
    <condition id="RTOS2 RTX5 NS">
      <description>Components required for RTOS2 RTX5 in Non-Secure Domain</description>
      <require condition="ARMv8-M TZ Device"/>
      <require condition="ARMCC GCC IAR"/>
      <require Cclass="CMSIS"  Cgroup="CORE"/>
      <require Cclass="Device" Cgroup="Startup"/>
    </condition>

    <!-- OS Tick -->
    <condition id="OS Tick PTIM">
      <description>Components required for OS Tick Private Timer</description>
      <require condition="CA5_CA9"/>
      <require Cclass="Device" Cgroup="IRQ Controller"/>
    </condition>

    <condition id="OS Tick GTIM">
      <description>Components required for OS Tick Generic Physical Timer</description>
      <require condition="CA7"/>
      <require Cclass="Device" Cgroup="IRQ Controller"/>
    </condition>

  </conditions>

  <components>
    <!-- CMSIS-Core component -->
    <component Cclass="CMSIS" Cgroup="CORE" Cversion="5.1.1"  condition="ARMv6_7_8-M Device" >
      <description>CMSIS-CORE for Cortex-M, SC000, SC300, ARMv8-M</description>
      <files>
        <!-- CPU independent -->
        <file category="doc"     name="CMSIS/Documentation/Core/html/index.html"/>
        <file category="include" name="CMSIS/Include/"/>
        <file category="header"  name="CMSIS/Include/tz_context.h" condition="ARMv8-M TZ Device"/>
        <!-- Code template -->
        <file category="sourceC" attr="template" condition="ARMv8-M TZ Device" name="CMSIS/Core/Template/ARMv8-M/main_s.c"     version="1.1.0" select="Secure mode 'main' module for ARMv8-M"/>
        <file category="sourceC" attr="template" condition="ARMv8-M TZ Device" name="CMSIS/Core/Template/ARMv8-M/tz_context.c" version="1.1.0" select="RTOS Context Management (TrustZone for ARMv8-M)" />
      </files>
    </component>

    <component Cclass="CMSIS" Cgroup="CORE" Cversion="1.1.1"  condition="ARMv7-A Device" >
      <description>CMSIS-CORE for Cortex-A</description>
      <files>
        <!-- CPU independent -->
        <file category="doc"     name="CMSIS/Documentation/Core_A/html/index.html"/>
        <file category="include" name="CMSIS/Core_A/Include/"/>
      </files>
    </component>

    <!-- CMSIS-Startup components -->
    <!-- Cortex-M0 -->
    <component Cclass="Device" Cgroup="Startup"                      Cversion="1.0.1" condition="ARMCM0 CMSIS">
      <description>System and Startup for Generic Arm Cortex-M0 device</description>
      <files>
        <!-- include folder / device header file -->
        <file category="header"  name="Device/ARM/ARMCM0/Include/ARMCM0.h"/>
        <!-- startup / system file -->
        <file category="sourceAsm"    name="Device/ARM/ARMCM0/Source/ARM/startup_ARMCM0.s" version="1.0.0" attr="config" condition="ARMCC"/>
        <file category="sourceAsm"    name="Device/ARM/ARMCM0/Source/GCC/startup_ARMCM0.S" version="1.0.0" attr="config" condition="GCC"/>
        <file category="linkerScript" name="Device/ARM/ARMCM0/Source/GCC/gcc_arm.ld"       version="1.0.0" attr="config" condition="GCC"/>
        <file category="sourceAsm"    name="Device/ARM/ARMCM0/Source/IAR/startup_ARMCM0.s" version="1.0.0" attr="config" condition="IAR"/>
        <file category="sourceC"      name="Device/ARM/ARMCM0/Source/system_ARMCM0.c"      version="1.0.0" attr="config"/>
      </files>
    </component>
    <component Cclass="Device" Cgroup="Startup" Cvariant="C Startup" Cversion="1.0.1" condition="ARMCM0 CMSIS GCC">
      <description>System and Startup for Generic Arm Cortex-M0 device</description>
      <files>
        <!-- include folder / device header file -->
        <file category="header"  name="Device/ARM/ARMCM0/Include/ARMCM0.h"/>
        <!-- startup / system file -->
        <file category="sourceC"      name="Device/ARM/ARMCM0/Source/GCC/startup_ARMCM0.c" version="1.0.0" attr="config" condition="GCC"/>
        <file category="linkerScript" name="Device/ARM/ARMCM0/Source/GCC/gcc_arm.ld"       version="1.0.0" attr="config" condition="GCC"/>
        <file category="sourceC"      name="Device/ARM/ARMCM0/Source/system_ARMCM0.c"      version="1.0.0" attr="config"/>
      </files>
    </component>

    <!-- Cortex-M0+ -->
    <component Cclass="Device" Cgroup="Startup"                      Cversion="1.0.1" condition="ARMCM0+ CMSIS">
      <description>System and Startup for Generic Arm Cortex-M0+ device</description>
      <files>
        <!-- include folder / device header file -->
        <file category="header"  name="Device/ARM/ARMCM0plus/Include/ARMCM0plus.h"/>
        <!-- startup / system file -->
        <file category="sourceAsm"    name="Device/ARM/ARMCM0plus/Source/ARM/startup_ARMCM0plus.s" version="1.0.0" attr="config" condition="ARMCC"/>
        <file category="sourceAsm"    name="Device/ARM/ARMCM0plus/Source/GCC/startup_ARMCM0plus.S" version="1.0.0" attr="config" condition="GCC"/>
        <file category="linkerScript" name="Device/ARM/ARMCM0plus/Source/GCC/gcc_arm.ld"           version="1.0.0" attr="config" condition="GCC"/>
        <file category="sourceAsm"    name="Device/ARM/ARMCM0plus/Source/IAR/startup_ARMCM0plus.s" version="1.0.0" attr="config" condition="IAR"/>
        <file category="sourceC"      name="Device/ARM/ARMCM0plus/Source/system_ARMCM0plus.c"      version="1.0.0" attr="config"/>
      </files>
    </component>
    <component Cclass="Device" Cgroup="Startup" Cvariant="C Startup" Cversion="1.0.1" condition="ARMCM0+ CMSIS GCC">
      <description>System and Startup for Generic Arm Cortex-M0+ device</description>
      <files>
        <!-- include folder / device header file -->
        <file category="header"  name="Device/ARM/ARMCM0plus/Include/ARMCM0plus.h"/>
        <!-- startup / system file -->
        <file category="sourceC"      name="Device/ARM/ARMCM0plus/Source/GCC/startup_ARMCM0plus.c" version="1.0.0" attr="config" condition="GCC"/>
        <file category="linkerScript" name="Device/ARM/ARMCM0plus/Source/GCC/gcc_arm.ld"           version="1.0.0" attr="config" condition="GCC"/>
        <file category="sourceC"      name="Device/ARM/ARMCM0plus/Source/system_ARMCM0plus.c"      version="1.0.0" attr="config"/>
      </files>
    </component>

    <!-- Cortex-M3 -->
    <component Cclass="Device" Cgroup="Startup"                      Cversion="1.0.1" condition="ARMCM3 CMSIS">
      <description>System and Startup for Generic Arm Cortex-M3 device</description>
      <files>
        <!-- include folder / device header file -->
        <file category="header"  name="Device/ARM/ARMCM3/Include/ARMCM3.h"/>
        <!-- startup / system file -->
        <file category="sourceAsm"    name="Device/ARM/ARMCM3/Source/ARM/startup_ARMCM3.s" version="1.0.0" attr="config" condition="ARMCC"/>
        <file category="sourceAsm"    name="Device/ARM/ARMCM3/Source/GCC/startup_ARMCM3.S" version="1.0.0" attr="config" condition="GCC"/>
        <file category="linkerScript" name="Device/ARM/ARMCM3/Source/GCC/gcc_arm.ld"       version="1.0.0" attr="config" condition="GCC"/>
        <file category="sourceAsm"    name="Device/ARM/ARMCM3/Source/IAR/startup_ARMCM3.s" version="1.0.0" attr="config" condition="IAR"/>
        <file category="sourceC"      name="Device/ARM/ARMCM3/Source/system_ARMCM3.c"      version="1.0.0" attr="config"/>
      </files>
    </component>
    <component Cclass="Device" Cgroup="Startup" Cvariant="C Startup" Cversion="1.0.1" condition="ARMCM3 CMSIS GCC">
      <description>System and Startup for Generic Arm Cortex-M3 device</description>
      <files>
        <!-- include folder / device header file -->
        <file category="header"  name="Device/ARM/ARMCM3/Include/ARMCM3.h"/>
        <!-- startup / system file -->
        <file category="sourceC"      name="Device/ARM/ARMCM3/Source/GCC/startup_ARMCM3.c" version="1.0.0" attr="config" condition="GCC"/>
        <file category="linkerScript" name="Device/ARM/ARMCM3/Source/GCC/gcc_arm.ld"       version="1.0.0" attr="config" condition="GCC"/>
        <file category="sourceC"      name="Device/ARM/ARMCM3/Source/system_ARMCM3.c"      version="1.0.0" attr="config"/>
      </files>
    </component>

    <!-- Cortex-M4 -->
    <component Cclass="Device" Cgroup="Startup"                      Cversion="1.0.1" condition="ARMCM4 CMSIS">
      <description>System and Startup for Generic Arm Cortex-M4 device</description>
      <files>
        <!-- include folder / device header file -->
        <file category="include" name="Device/ARM/ARMCM4/Include/"/>
        <!-- startup / system file -->
        <file category="sourceAsm"    name="Device/ARM/ARMCM4/Source/ARM/startup_ARMCM4.s" version="1.0.0" attr="config" condition="ARMCC"/>
        <file category="sourceAsm"    name="Device/ARM/ARMCM4/Source/GCC/startup_ARMCM4.S" version="1.0.0" attr="config" condition="GCC"/>
        <file category="linkerScript" name="Device/ARM/ARMCM4/Source/GCC/gcc_arm.ld"       version="1.0.0" attr="config" condition="GCC"/>
        <file category="sourceAsm"    name="Device/ARM/ARMCM4/Source/IAR/startup_ARMCM4.s" version="1.0.0" attr="config" condition="IAR"/>
        <file category="sourceC"      name="Device/ARM/ARMCM4/Source/system_ARMCM4.c"      version="1.0.0" attr="config"/>
      </files>
    </component>
    <component Cclass="Device" Cgroup="Startup" Cvariant="C Startup" Cversion="1.0.1" condition="ARMCM4 CMSIS GCC">
      <description>System and Startup for Generic Arm Cortex-M4 device</description>
      <files>
        <!-- include folder / device header file -->
        <file category="include" name="Device/ARM/ARMCM4/Include/"/>
        <!-- startup / system file -->
        <file category="sourceC"      name="Device/ARM/ARMCM4/Source/GCC/startup_ARMCM4.c" version="1.0.0" attr="config" condition="GCC"/>
        <file category="linkerScript" name="Device/ARM/ARMCM4/Source/GCC/gcc_arm.ld"       version="1.0.0" attr="config" condition="GCC"/>
        <file category="sourceC"      name="Device/ARM/ARMCM4/Source/system_ARMCM4.c"      version="1.0.0" attr="config"/>
      </files>
    </component>

    <!-- Cortex-M7 -->
    <component Cclass="Device" Cgroup="Startup"                      Cversion="1.0.1" condition="ARMCM7 CMSIS">
      <description>System and Startup for Generic Arm Cortex-M7 device</description>
      <files>
        <!-- include folder / device header file -->
        <file category="include"  name="Device/ARM/ARMCM7/Include/"/>
        <!-- startup / system file -->
        <file category="sourceAsm"    name="Device/ARM/ARMCM7/Source/ARM/startup_ARMCM7.s" version="1.0.0" attr="config" condition="ARMCC"/>
        <file category="sourceAsm"    name="Device/ARM/ARMCM7/Source/GCC/startup_ARMCM7.S" version="1.0.0" attr="config" condition="GCC"/>
        <file category="linkerScript" name="Device/ARM/ARMCM7/Source/GCC/gcc_arm.ld"       version="1.0.0" attr="config" condition="GCC"/>
        <file category="sourceAsm"    name="Device/ARM/ARMCM7/Source/IAR/startup_ARMCM7.s" version="1.0.0" attr="config" condition="IAR"/>
        <file category="sourceC"      name="Device/ARM/ARMCM7/Source/system_ARMCM7.c"      version="1.0.0" attr="config"/>
      </files>
    </component>
    <component Cclass="Device" Cgroup="Startup" Cvariant="C Startup" Cversion="1.0.1" condition="ARMCM7 CMSIS GCC">
      <description>System and Startup for Generic Arm Cortex-M7 device</description>
      <files>
        <!-- include folder / device header file -->
        <file category="include"  name="Device/ARM/ARMCM7/Include/"/>
        <!-- startup / system file -->
        <file category="sourceC"      name="Device/ARM/ARMCM7/Source/GCC/startup_ARMCM7.c" version="1.0.0" attr="config" condition="GCC"/>
        <file category="linkerScript" name="Device/ARM/ARMCM7/Source/GCC/gcc_arm.ld"       version="1.0.0" attr="config" condition="GCC"/>
        <file category="sourceC"      name="Device/ARM/ARMCM7/Source/system_ARMCM7.c"      version="1.0.0" attr="config"/>
      </files>
    </component>

    <!-- Cortex-M23 -->
    <component Cclass="Device" Cgroup="Startup"                      Cversion="1.0.0" condition="ARMCM23 CMSIS">
      <description>System and Startup for Generic Arm Cortex-M23 device</description>
      <files>
        <!-- include folder / device header file -->
        <file category="include"      name="Device/ARM/ARMCM23/Include/"/>
        <!-- startup / system file -->
        <file category="sourceAsm"    name="Device/ARM/ARMCM23/Source/ARM/startup_ARMCM23.s" version="1.0.0" attr="config" condition="ARMCC"/>
        <file category="sourceAsm"    name="Device/ARM/ARMCM23/Source/GCC/startup_ARMCM23.S" version="1.0.0" attr="config" condition="GCC"/>
        <file category="linkerScript" name="Device/ARM/ARMCM23/Source/GCC/gcc_arm.ld"        version="1.0.0" attr="config" condition="GCC"/>
        <file category="sourceAsm"    name="Device/ARM/ARMCM23/Source/IAR/startup_ARMCM23.s" version="1.0.0" attr="config" condition="IAR"/>
        <file category="sourceC"      name="Device/ARM/ARMCM23/Source/system_ARMCM23.c"      version="1.0.0" attr="config"/>
        <!-- SAU configuration -->
        <file category="header"       name="Device/ARM/ARMCM23/Include/Template/partition_ARMCM23.h" version="1.0.0" attr="config" condition="ARMv8-M TZ Device"/>
      </files>
    </component>
    <component Cclass="Device" Cgroup="Startup" Cvariant="C Startup" Cversion="1.0.0" condition="ARMCM23 CMSIS GCC">
      <description>System and Startup for Generic Arm Cortex-M23 device</description>
      <files>
        <!-- include folder / device header file -->
        <file category="include"  name="Device/ARM/ARMCM23/Include/"/>
        <!-- startup / system file -->
        <file category="sourceC"      name="Device/ARM/ARMCM23/Source/GCC/startup_ARMCM23.c" version="1.0.0" attr="config" condition="GCC"/>
        <file category="linkerScript" name="Device/ARM/ARMCM23/Source/GCC/gcc_arm.ld"        version="1.0.0" attr="config" condition="GCC"/>
        <file category="sourceC"      name="Device/ARM/ARMCM23/Source/system_ARMCM23.c"      version="1.0.0" attr="config"/>
        <!-- SAU configuration -->
        <file category="header"       name="Device/ARM/ARMCM23/Include/Template/partition_ARMCM23.h" version="1.0.0" attr="config" condition="ARMv8-M TZ Device"/>
      </files>
    </component>

    <!-- Cortex-M33 -->
    <component Cclass="Device" Cgroup="Startup"                      Cversion="1.1.0" condition="ARMCM33 CMSIS">
      <description>System and Startup for Generic Arm Cortex-M33 device</description>
      <files>
        <!-- include folder / device header file -->
        <file category="include"      name="Device/ARM/ARMCM33/Include/"/>
        <!-- startup / system file -->
        <file category="sourceAsm"    name="Device/ARM/ARMCM33/Source/ARM/startup_ARMCM33.s"         version="1.0.0" attr="config" condition="ARMCC"/>
        <file category="sourceAsm"    name="Device/ARM/ARMCM33/Source/GCC/startup_ARMCM33.S"         version="1.0.0" attr="config" condition="GCC"/>
        <file category="linkerScript" name="Device/ARM/ARMCM33/Source/GCC/gcc_arm.ld"                version="1.0.0" attr="config" condition="GCC"/>
        <file category="sourceAsm"    name="Device/ARM/ARMCM33/Source/IAR/startup_ARMCM33.s"         version="1.0.0" attr="config" condition="IAR"/>
        <file category="sourceC"      name="Device/ARM/ARMCM33/Source/system_ARMCM33.c"              version="1.0.0" attr="config"/>
        <!-- SAU configuration -->
        <file category="header"       name="Device/ARM/ARMCM33/Include/Template/partition_ARMCM33.h" version="1.1.0" attr="config" condition="ARMv8-M TZ Device"/>
      </files>
    </component>
    <component Cclass="Device" Cgroup="Startup" Cvariant="C Startup" Cversion="1.1.0" condition="ARMCM33 CMSIS GCC">
      <description>System and Startup for Generic Arm Cortex-M33 device</description>
      <files>
        <!-- include folder / device header file -->
        <file category="include"  name="Device/ARM/ARMCM33/Include/"/>
        <!-- startup / system file -->
        <file category="sourceC"      name="Device/ARM/ARMCM33/Source/GCC/startup_ARMCM33.c"         version="1.0.0" attr="config" condition="GCC"/>
        <file category="linkerScript" name="Device/ARM/ARMCM33/Source/GCC/gcc_arm.ld"                version="1.0.0" attr="config" condition="GCC"/>
        <file category="sourceC"      name="Device/ARM/ARMCM33/Source/system_ARMCM33.c"              version="1.0.0" attr="config"/>
        <!-- SAU configuration -->
        <file category="header"       name="Device/ARM/ARMCM33/Include/Template/partition_ARMCM33.h" version="1.1.0" attr="config" condition="ARMv8-M TZ Device"/>
      </files>
    </component>

    <!-- Cortex-SC000 -->
    <component Cclass="Device" Cgroup="Startup"                      Cversion="1.0.1" condition="ARMSC000 CMSIS">
      <description>System and Startup for Generic Arm SC000 device</description>
      <files>
        <!-- include folder / device header file -->
        <file category="header"  name="Device/ARM/ARMSC000/Include/ARMSC000.h"/>
        <!-- startup / system file -->
        <file category="sourceAsm"    name="Device/ARM/ARMSC000/Source/ARM/startup_ARMSC000.s" version="1.0.0" attr="config" condition="ARMCC"/>
        <file category="sourceAsm"    name="Device/ARM/ARMSC000/Source/GCC/startup_ARMSC000.S" version="1.0.0" attr="config" condition="GCC"/>
        <file category="linkerScript" name="Device/ARM/ARMSC000/Source/GCC/gcc_arm.ld"         version="1.0.0" attr="config" condition="GCC"/>
        <file category="sourceAsm"    name="Device/ARM/ARMSC000/Source/IAR/startup_ARMSC000.s" version="1.0.0" attr="config" condition="IAR"/>
        <file category="sourceC"      name="Device/ARM/ARMSC000/Source/system_ARMSC000.c"      version="1.0.0" attr="config"/>
      </files>
    </component>
    <component Cclass="Device" Cgroup="Startup" Cvariant="C Startup" Cversion="1.0.1" condition="ARMSC000 CMSIS GCC">
      <description>System and Startup for Generic Arm SC000 device</description>
      <files>
        <!-- include folder / device header file -->
        <file category="header"  name="Device/ARM/ARMSC000/Include/ARMSC000.h"/>
        <!-- startup / system file -->
        <file category="sourceC"      name="Device/ARM/ARMSC000/Source/GCC/startup_ARMSC000.c" version="1.0.0" attr="config" condition="GCC"/>
        <file category="linkerScript" name="Device/ARM/ARMSC000/Source/GCC/gcc_arm.ld"         version="1.0.0" attr="config" condition="GCC"/>
        <file category="sourceC"      name="Device/ARM/ARMSC000/Source/system_ARMSC000.c"      version="1.0.0" attr="config"/>
      </files>
    </component>

    <!-- Cortex-SC300 -->
    <component Cclass="Device" Cgroup="Startup"                      Cversion="1.0.1" condition="ARMSC300 CMSIS">
      <description>System and Startup for Generic Arm SC300 device</description>
      <files>
        <!-- include folder / device header file -->
        <file category="header"  name="Device/ARM/ARMSC300/Include/ARMSC300.h"/>
        <!-- startup / system file -->
        <file category="sourceAsm"    name="Device/ARM/ARMSC300/Source/ARM/startup_ARMSC300.s" version="1.0.0" attr="config" condition="ARMCC"/>
        <file category="sourceAsm"    name="Device/ARM/ARMSC300/Source/GCC/startup_ARMSC300.S" version="1.0.0" attr="config" condition="GCC"/>
        <file category="linkerScript" name="Device/ARM/ARMSC300/Source/GCC/gcc_arm.ld"         version="1.0.0" attr="config" condition="GCC"/>
        <file category="sourceAsm"    name="Device/ARM/ARMSC300/Source/IAR/startup_ARMSC300.s" version="1.0.0" attr="config" condition="IAR"/>
        <file category="sourceC"      name="Device/ARM/ARMSC300/Source/system_ARMSC300.c"      version="1.0.0" attr="config"/>
      </files>
    </component>
    <component Cclass="Device" Cgroup="Startup" Cvariant="C Startup" Cversion="1.0.1" condition="ARMSC300 CMSIS GCC">
      <description>System and Startup for Generic Arm SC300 device</description>
      <files>
        <!-- include folder / device header file -->
        <file category="header"  name="Device/ARM/ARMSC300/Include/ARMSC300.h"/>
        <!-- startup / system file -->
        <file category="sourceC"      name="Device/ARM/ARMSC300/Source/GCC/startup_ARMSC300.c" version="1.0.0" attr="config" condition="GCC"/>
        <file category="linkerScript" name="Device/ARM/ARMSC300/Source/GCC/gcc_arm.ld"         version="1.0.0" attr="config" condition="GCC"/>
        <file category="sourceC"      name="Device/ARM/ARMSC300/Source/system_ARMSC300.c"      version="1.0.0" attr="config"/>
      </files>
    </component>

    <!-- ARMv8MBL -->
    <component Cclass="Device" Cgroup="Startup"                      Cversion="1.0.0" condition="ARMv8MBL CMSIS">
      <description>System and Startup for Generic Armv8-M Baseline device</description>
      <files>
        <!-- include folder / device header file -->
        <file category="include"      name="Device/ARM/ARMv8MBL/Include/"/>
        <!-- startup / system file -->
        <file category="sourceAsm"    name="Device/ARM/ARMv8MBL/Source/ARM/startup_ARMv8MBL.s" version="1.0.0" attr="config" condition="ARMCC"/>
        <file category="sourceAsm"    name="Device/ARM/ARMv8MBL/Source/GCC/startup_ARMv8MBL.S" version="1.0.0" attr="config" condition="GCC"/>
        <file category="linkerScript" name="Device/ARM/ARMv8MBL/Source/GCC/gcc_arm.ld"         version="1.0.0" attr="config" condition="GCC"/>
        <file category="sourceC"      name="Device/ARM/ARMv8MBL/Source/system_ARMv8MBL.c"      version="1.0.0" attr="config" condition="ARMCC GCC"/>
        <!-- SAU configuration -->
        <file category="header"       name="Device/ARM/ARMv8MBL/Include/Template/partition_ARMv8MBL.h" version="1.0.0" attr="config"/>
      </files>
    </component>
    <component Cclass="Device" Cgroup="Startup" Cvariant="C Startup" Cversion="1.0.0" condition="ARMv8MBL CMSIS GCC">
      <description>System and Startup for Generic Armv8-M Baseline device</description>
      <files>
        <!-- include folder / device header file -->
        <file category="include"  name="Device/ARM/ARMv8MBL/Include/"/>
        <!-- startup / system file -->
        <file category="sourceC"      name="Device/ARM/ARMv8MBL/Source/GCC/startup_ARMv8MBL.c" version="1.0.0" attr="config" condition="GCC"/>
        <file category="linkerScript" name="Device/ARM/ARMv8MBL/Source/GCC/gcc_arm.ld"         version="1.0.0" attr="config" condition="GCC"/>
        <file category="sourceC"      name="Device/ARM/ARMv8MBL/Source/system_ARMv8MBL.c"      version="1.0.0" attr="config"/>
        <!-- SAU configuration -->
        <file category="header"       name="Device/ARM/ARMv8MBL/Include/Template/partition_ARMv8MBL.h" version="1.0.0" attr="config" condition="ARMv8-M TZ Device"/>
      </files>
    </component>

    <!-- ARMv8MML -->
    <component Cclass="Device" Cgroup="Startup"                      Cversion="1.1.0" condition="ARMv8MML CMSIS">
      <description>System and Startup for Generic Armv8-M Mainline device</description>
      <files>
        <!-- include folder / device header file -->
        <file category="include"      name="Device/ARM/ARMv8MML/Include/"/>
        <!-- startup / system file -->
        <file category="sourceAsm"    name="Device/ARM/ARMv8MML/Source/ARM/startup_ARMv8MML.s"         version="1.0.0" attr="config" condition="ARMCC"/>
        <file category="sourceAsm"    name="Device/ARM/ARMv8MML/Source/GCC/startup_ARMv8MML.S"         version="1.0.0" attr="config" condition="GCC"/>
        <file category="linkerScript" name="Device/ARM/ARMv8MML/Source/GCC/gcc_arm.ld"                 version="1.0.0" attr="config" condition="GCC"/>
        <file category="sourceC"      name="Device/ARM/ARMv8MML/Source/system_ARMv8MML.c"              version="1.0.0" attr="config" condition="ARMCC GCC"/>
        <!-- SAU configuration -->
        <file category="header"       name="Device/ARM/ARMv8MML/Include/Template/partition_ARMv8MML.h" version="1.1.0" attr="config" condition="ARMv8-M TZ Device"/>
      </files>
    </component>
    <component Cclass="Device" Cgroup="Startup" Cvariant="C Startup" Cversion="1.1.0" condition="ARMv8MML CMSIS GCC">
      <description>System and Startup for Generic Armv8-M Mainline device</description>
      <files>
        <!-- include folder / device header file -->
        <file category="include"      name="Device/ARM/ARMv8MML/Include/"/>
        <!-- startup / system file -->
        <file category="sourceC"      name="Device/ARM/ARMv8MML/Source/GCC/startup_ARMv8MML.c"         version="1.0.0" attr="config" condition="GCC"/>
        <file category="linkerScript" name="Device/ARM/ARMv8MML/Source/GCC/gcc_arm.ld"                 version="1.0.0" attr="config" condition="GCC"/>
        <file category="sourceC"      name="Device/ARM/ARMv8MML/Source/system_ARMv8MML.c"              version="1.0.0" attr="config"/>
        <!-- SAU configuration -->
        <file category="header"       name="Device/ARM/ARMv8MML/Include/Template/partition_ARMv8MML.h" version="1.1.0" attr="config" condition="ARMv8-M TZ Device"/>
      </files>
    </component>

    <!-- Cortex-A5 -->
    <component Cclass="Device" Cgroup="Startup"                      Cversion="1.0.0" condition="ARMCA5 CMSIS">
      <description>System and Startup for Generic Arm Cortex-A5 device</description>
      <files>
        <!-- include folder / device header file -->
        <file category="include"      name="Device/ARM/ARMCA5/Include/"/>
        <!-- startup / system / mmu files -->
        <file category="sourceC"      name="Device/ARM/ARMCA5/Source/AC5/startup_ARMCA5.c" version="1.0.0" attr="config" condition="ARMCC5"/>
        <file category="linkerScript" name="Device/ARM/ARMCA5/Source/AC5/ARMCA5.sct"       version="1.0.0" attr="config" condition="ARMCC5"/>
        <file category="sourceC"      name="Device/ARM/ARMCA5/Source/AC6/startup_ARMCA5.c" version="1.0.0" attr="config" condition="ARMCC6"/>
        <file category="linkerScript" name="Device/ARM/ARMCA5/Source/AC6/ARMCA5.sct"       version="1.0.0" attr="config" condition="ARMCC6"/>
        <file category="sourceC"      name="Device/ARM/ARMCA5/Source/GCC/startup_ARMCA5.c" version="1.0.0" attr="config" condition="GCC"/>
        <file category="other"        name="Device/ARM/ARMCA5/Source/GCC/ARMCA5.ld"        version="1.0.0" attr="config" condition="GCC"/>
        <file category="sourceAsm"    name="Device/ARM/ARMCA5/Source/IAR/startup_ARMCA5.s" version="1.0.0" attr="config" condition="IAR"/>
        <file category="linkerScript" name="Device/ARM/ARMCA5/Source/IAR/ARMCA5.icf"       version="1.0.0" attr="config" condition="IAR"/>
        <file category="sourceC"      name="Device/ARM/ARMCA5/Source/system_ARMCA5.c"      version="1.0.0" attr="config"/>
        <file category="sourceC"      name="Device/ARM/ARMCA5/Source/mmu_ARMCA5.c"         version="1.0.0" attr="config"/>
        <file category="header"       name="Device/ARM/ARMCA5/Include/system_ARMCA5.h"     version="1.0.0" attr="config"/>
        <file category="header"       name="Device/ARM/ARMCA5/Include/mem_ARMCA5.h"        version="1.0.0" attr="config"/>

      </files>
    </component>

    <!-- Cortex-A7 -->
    <component Cclass="Device" Cgroup="Startup"                      Cversion="1.0.0" condition="ARMCA7 CMSIS">
      <description>System and Startup for Generic Arm Cortex-A7 device</description>
      <files>
        <!-- include folder / device header file -->
        <file category="include"      name="Device/ARM/ARMCA7/Include/"/>
        <!-- startup / system / mmu files -->
        <file category="sourceC"      name="Device/ARM/ARMCA7/Source/AC5/startup_ARMCA7.c" version="1.0.0" attr="config" condition="ARMCC5"/>
        <file category="linkerScript" name="Device/ARM/ARMCA7/Source/AC5/ARMCA7.sct"       version="1.0.0" attr="config" condition="ARMCC5"/>
        <file category="sourceC"      name="Device/ARM/ARMCA7/Source/AC6/startup_ARMCA7.c" version="1.0.0" attr="config" condition="ARMCC6"/>
        <file category="linkerScript" name="Device/ARM/ARMCA7/Source/AC6/ARMCA7.sct"       version="1.0.0" attr="config" condition="ARMCC6"/>
        <file category="sourceC"      name="Device/ARM/ARMCA7/Source/GCC/startup_ARMCA7.c" version="1.0.0" attr="config" condition="GCC"/>
        <file category="other"        name="Device/ARM/ARMCA7/Source/GCC/ARMCA7.ld"        version="1.0.0" attr="config" condition="GCC"/>
        <file category="sourceAsm"    name="Device/ARM/ARMCA7/Source/IAR/startup_ARMCA7.s" version="1.0.0" attr="config" condition="IAR"/>
        <file category="linkerScript" name="Device/ARM/ARMCA7/Source/IAR/ARMCA7.icf"       version="1.0.0" attr="config" condition="IAR"/>
        <file category="sourceC"      name="Device/ARM/ARMCA7/Source/system_ARMCA7.c"      version="1.0.0" attr="config"/>
        <file category="sourceC"      name="Device/ARM/ARMCA7/Source/mmu_ARMCA7.c"         version="1.0.0" attr="config"/>
        <file category="header"       name="Device/ARM/ARMCA7/Include/system_ARMCA7.h"     version="1.0.0" attr="config"/>
        <file category="header"       name="Device/ARM/ARMCA7/Include/mem_ARMCA7.h"        version="1.0.0" attr="config"/>
      </files>
    </component>

    <!-- Cortex-A9 -->
    <component Cclass="Device" Cgroup="Startup"                      Cversion="1.0.1" condition="ARMCA9 CMSIS">
      <description>System and Startup for Generic Arm Cortex-A9 device</description>
      <files>
        <!-- include folder / device header file -->
        <file category="include"  name="Device/ARM/ARMCA9/Include/"/>
        <!-- startup / system / mmu files -->
        <file category="sourceC"      name="Device/ARM/ARMCA9/Source/AC5/startup_ARMCA9.c" version="1.0.0" attr="config" condition="ARMCC5"/>
        <file category="linkerScript" name="Device/ARM/ARMCA9/Source/AC5/ARMCA9.sct"       version="1.0.0" attr="config" condition="ARMCC5"/>
        <file category="sourceC"      name="Device/ARM/ARMCA9/Source/AC6/startup_ARMCA9.c" version="1.0.0" attr="config" condition="ARMCC6"/>
        <file category="linkerScript" name="Device/ARM/ARMCA9/Source/AC6/ARMCA9.sct"       version="1.0.0" attr="config" condition="ARMCC6"/>
        <file category="sourceC"      name="Device/ARM/ARMCA9/Source/GCC/startup_ARMCA9.c" version="1.0.0" attr="config" condition="GCC"/>
        <file category="other"        name="Device/ARM/ARMCA9/Source/GCC/ARMCA9.ld"        version="1.0.0" attr="config" condition="GCC"/>
        <file category="sourceAsm"    name="Device/ARM/ARMCA9/Source/IAR/startup_ARMCA9.s" version="1.0.0" attr="config" condition="IAR"/>
        <file category="linkerScript" name="Device/ARM/ARMCA9/Source/IAR/ARMCA9.icf"       version="1.0.0" attr="config" condition="IAR"/>
        <file category="sourceC"      name="Device/ARM/ARMCA9/Source/system_ARMCA9.c"      version="1.0.0" attr="config"/>
        <file category="sourceC"      name="Device/ARM/ARMCA9/Source/mmu_ARMCA9.c"         version="1.0.0" attr="config"/>
        <file category="header"       name="Device/ARM/ARMCA9/Include/system_ARMCA9.h"     version="1.0.0" attr="config"/>
        <file category="header"       name="Device/ARM/ARMCA9/Include/mem_ARMCA9.h"        version="1.0.0" attr="config"/>
      </files>
    </component>

    <!-- IRQ Controller -->
    <component Cclass="Device" Cgroup="IRQ Controller" Csub="GIC" Capiversion="1.0.0" Cversion="1.0.0" condition="ARMv7-A Device">
      <description>IRQ Controller implementation using GIC</description>
      <files>
        <file category="sourceC" name="CMSIS/Core_A/Source/irq_ctrl_gic.c"/>
      </files>
    </component>

    <!-- OS Tick -->
    <component Cclass="Device" Cgroup="OS Tick" Csub="Private Timer" Capiversion="1.0.1" Cversion="1.0.1" condition="OS Tick PTIM">
      <description>OS Tick implementation using Private Timer</description>
      <files>
        <file category="sourceC" name="CMSIS/RTOS2/Source/os_tick_ptim.c"/>
      </files>
    </component>

    <component Cclass="Device" Cgroup="OS Tick" Csub="Generic Physical Timer" Capiversion="1.0.1" Cversion="1.0.1" condition="OS Tick GTIM">
      <description>OS Tick implementation using Generic Physical Timer</description>
      <files>
        <file category="sourceC" name="CMSIS/RTOS2/Source/os_tick_gtim.c"/>
      </files>
    </component>

    <!-- CMSIS-DSP component -->
    <component Cclass="CMSIS" Cgroup="DSP" Cversion="1.5.2" condition="CMSIS DSP">
      <description>CMSIS-DSP Library for Cortex-M, SC000, and SC300</description>
      <files>
        <!-- CPU independent -->
        <file category="doc" name="CMSIS/Documentation/DSP/html/index.html"/>
        <file category="header" name="CMSIS/Include/arm_math.h"/>

        <!-- CPU and Compiler dependent -->
        <!-- ARMCC -->
        <file category="library" condition="CM0_LE_ARMCC"             name="CMSIS/Lib/ARM/arm_cortexM0l_math.lib"      src="CMSIS/DSP_Lib/Source/ARM"/>
        <file category="library" condition="CM0_BE_ARMCC"             name="CMSIS/Lib/ARM/arm_cortexM0b_math.lib"      src="CMSIS/DSP_Lib/Source/ARM"/>
        <file category="library" condition="CM3_LE_ARMCC"             name="CMSIS/Lib/ARM/arm_cortexM3l_math.lib"      src="CMSIS/DSP_Lib/Source/ARM"/>
        <file category="library" condition="CM3_BE_ARMCC"             name="CMSIS/Lib/ARM/arm_cortexM3b_math.lib"      src="CMSIS/DSP_Lib/Source/ARM"/>
        <file category="library" condition="CM4_LE_ARMCC"             name="CMSIS/Lib/ARM/arm_cortexM4l_math.lib"      src="CMSIS/DSP_Lib/Source/ARM"/>
        <file category="library" condition="CM4_BE_ARMCC"             name="CMSIS/Lib/ARM/arm_cortexM4b_math.lib"      src="CMSIS/DSP_Lib/Source/ARM"/>
        <file category="library" condition="CM4_FP_LE_ARMCC"          name="CMSIS/Lib/ARM/arm_cortexM4lf_math.lib"     src="CMSIS/DSP_Lib/Source/ARM"/>
        <file category="library" condition="CM4_FP_BE_ARMCC"          name="CMSIS/Lib/ARM/arm_cortexM4bf_math.lib"     src="CMSIS/DSP_Lib/Source/ARM"/>
        <file category="library" condition="CM7_LE_ARMCC"             name="CMSIS/Lib/ARM/arm_cortexM7l_math.lib"      src="CMSIS/DSP_Lib/Source/ARM"/>
        <file category="library" condition="CM7_BE_ARMCC"             name="CMSIS/Lib/ARM/arm_cortexM7b_math.lib"      src="CMSIS/DSP_Lib/Source/ARM"/>
        <file category="library" condition="CM7_SP_LE_ARMCC"          name="CMSIS/Lib/ARM/arm_cortexM7lfsp_math.lib"   src="CMSIS/DSP_Lib/Source/ARM"/>
        <file category="library" condition="CM7_SP_BE_ARMCC"          name="CMSIS/Lib/ARM/arm_cortexM7bfsp_math.lib"   src="CMSIS/DSP_Lib/Source/ARM"/>
        <file category="library" condition="CM7_DP_LE_ARMCC"          name="CMSIS/Lib/ARM/arm_cortexM7lfdp_math.lib"   src="CMSIS/DSP_Lib/Source/ARM"/>
        <file category="library" condition="CM7_DP_BE_ARMCC"          name="CMSIS/Lib/ARM/arm_cortexM7bfdp_math.lib"   src="CMSIS/DSP_Lib/Source/ARM"/>

        <file category="library" condition="CM23_LE_ARMCC"                  name="CMSIS/Lib/ARM/arm_ARMv8MBLl_math.lib"      src="CMSIS/DSP_Lib/Source/ARM"/>
        <file category="library" condition="CM33_NODSP_NOFPU_LE_ARMCC"      name="CMSIS/Lib/ARM/arm_ARMv8MMLl_math.lib"      src="CMSIS/DSP_Lib/Source/ARM"/>
        <file category="library" condition="CM33_DSP_NOFPU_LE_ARMCC"        name="CMSIS/Lib/ARM/arm_ARMv8MMLld_math.lib"     src="CMSIS/DSP_Lib/Source/ARM"/>
        <file category="library" condition="CM33_NODSP_SP_LE_ARMCC"         name="CMSIS/Lib/ARM/arm_ARMv8MMLlfsp_math.lib"   src="CMSIS/DSP_Lib/Source/ARM"/>
        <file category="library" condition="CM33_DSP_SP_LE_ARMCC"           name="CMSIS/Lib/ARM/arm_ARMv8MMLldfsp_math.lib"  src="CMSIS/DSP_Lib/Source/ARM"/>
        <file category="library" condition="ARMv8MBL_LE_ARMCC"              name="CMSIS/Lib/ARM/arm_ARMv8MBLl_math.lib"      src="CMSIS/DSP_Lib/Source/ARM"/>
        <file category="library" condition="ARMv8MML_NODSP_NOFPU_LE_ARMCC"  name="CMSIS/Lib/ARM/arm_ARMv8MMLl_math.lib"      src="CMSIS/DSP_Lib/Source/ARM"/>
        <file category="library" condition="ARMv8MML_DSP_NOFPU_LE_ARMCC"    name="CMSIS/Lib/ARM/arm_ARMv8MMLld_math.lib"     src="CMSIS/DSP_Lib/Source/ARM"/>
        <file category="library" condition="ARMv8MML_NODSP_SP_LE_ARMCC"     name="CMSIS/Lib/ARM/arm_ARMv8MMLlfsp_math.lib"   src="CMSIS/DSP_Lib/Source/ARM"/>
        <file category="library" condition="ARMv8MML_DSP_SP_LE_ARMCC"       name="CMSIS/Lib/ARM/arm_ARMv8MMLldfsp_math.lib"  src="CMSIS/DSP_Lib/Source/ARM"/>
        <!--file category="library" condition="ARMv8MML_DP_NOFPU_LE_ARMCC"     name="CMSIS/Lib/ARM/arm_ARMv8MMLlfdp_math.lib"   src="CMSIS/DSP_Lib/Source/ARM"/-->
        <!--file category="library" condition="ARMv8MML_DSP_DP_LE_ARMCC"       name="CMSIS/Lib/ARM/arm_ARMv8MMLldfdp_math.lib"  src="CMSIS/DSP_Lib/Source/ARM"/-->

        <!-- GCC -->
        <file category="library" condition="CM0_LE_GCC"               name="CMSIS/Lib/GCC/libarm_cortexM0l_math.a"     src="CMSIS/DSP_Lib/Source/GCC"/>
        <file category="library" condition="CM3_LE_GCC"               name="CMSIS/Lib/GCC/libarm_cortexM3l_math.a"     src="CMSIS/DSP_Lib/Source/GCC"/>
        <file category="library" condition="CM4_LE_GCC"               name="CMSIS/Lib/GCC/libarm_cortexM4l_math.a"     src="CMSIS/DSP_Lib/Source/GCC"/>
        <file category="library" condition="CM4_FP_LE_GCC"            name="CMSIS/Lib/GCC/libarm_cortexM4lf_math.a"    src="CMSIS/DSP_Lib/Source/GCC"/>
        <file category="library" condition="CM7_LE_GCC"               name="CMSIS/Lib/GCC/libarm_cortexM7l_math.a"     src="CMSIS/DSP_Lib/Source/GCC"/>
        <file category="library" condition="CM7_SP_LE_GCC"            name="CMSIS/Lib/GCC/libarm_cortexM7lfsp_math.a"  src="CMSIS/DSP_Lib/Source/GCC"/>
        <file category="library" condition="CM7_DP_LE_GCC"            name="CMSIS/Lib/GCC/libarm_cortexM7lfdp_math.a"  src="CMSIS/DSP_Lib/Source/GCC"/>

        <file category="library" condition="CM23_LE_GCC"                    name="CMSIS/Lib/GCC/libarm_ARMv8MBLl_math.a"     src="CMSIS/DSP_Lib/Source/GCC"/>
        <file category="library" condition="CM33_NODSP_NOFPU_LE_GCC"        name="CMSIS/Lib/GCC/libarm_ARMv8MMLl_math.a"     src="CMSIS/DSP_Lib/Source/GCC"/>
        <file category="library" condition="CM33_DSP_NOFPU_LE_GCC"          name="CMSIS/Lib/GCC/libarm_ARMv8MMLld_math.a"    src="CMSIS/DSP_Lib/Source/GCC"/>
        <file category="library" condition="CM33_NODSP_SP_LE_GCC"           name="CMSIS/Lib/GCC/libarm_ARMv8MMLlfsp_math.a"  src="CMSIS/DSP_Lib/Source/GCC"/>
        <file category="library" condition="CM33_DSP_SP_LE_GCC"             name="CMSIS/Lib/GCC/libarm_ARMv8MMLldfsp_math.a" src="CMSIS/DSP_Lib/Source/GCC"/>
        <file category="library" condition="ARMv8MBL_LE_GCC"                name="CMSIS/Lib/GCC/libarm_ARMv8MBLl_math.a"     src="CMSIS/DSP_Lib/Source/GCC"/>
        <file category="library" condition="ARMv8MML_NODSP_NOFPU_LE_GCC"    name="CMSIS/Lib/GCC/libarm_ARMv8MMLl_math.a"     src="CMSIS/DSP_Lib/Source/GCC"/>
        <file category="library" condition="ARMv8MML_DSP_NOFPU_LE_GCC"      name="CMSIS/Lib/GCC/libarm_ARMv8MMLld_math.a"    src="CMSIS/DSP_Lib/Source/GCC"/>
        <file category="library" condition="ARMv8MML_NODSP_SP_LE_GCC"       name="CMSIS/Lib/GCC/libarm_ARMv8MMLlfsp_math.a"  src="CMSIS/DSP_Lib/Source/GCC"/>
        <file category="library" condition="ARMv8MML_DSP_SP_LE_GCC"         name="CMSIS/Lib/GCC/libarm_ARMv8MMLldfsp_math.a" src="CMSIS/DSP_Lib/Source/GCC"/>
        <!--file category="library" condition="ARMv8MML_DP_NOFPU_LE_GCC"       name="CMSIS/Lib/GCC/libarm_ARMv8MMLlfdp_math.a"  src="CMSIS/DSP_Lib/Source/GCC"/-->
        <!--file category="library" condition="ARMv8MML_DSP_DP_LE_GCC"         name="CMSIS/Lib/GCC/libarm_ARMv8MMLldfdp_math.a" src="CMSIS/DSP_Lib/Source/GCC"/-->

      </files>
    </component>
    
    <!-- CMSIS-NN component -->
    <component Cclass="CMSIS" Cgroup="NN Lib" Cversion="1.0.0" condition="CMSIS NN">
      <description>CMSIS-NN Neural Network Library</description>
      <files>
        <file category="doc" name="CMSIS/Documentation/NN/html/index.html"/>
        <file category="header" name="CMSIS/NN/Include/arm_nnfunctions.h"/>

        <file category="source" name="CMSIS/NN/Source/ActivationFunctions/arm_nn_activations_q7.c"/>
        <file category="source" name="CMSIS/NN/Source/ActivationFunctions/arm_nn_activations_q15.c"/>
        <file category="source" name="CMSIS/NN/Source/ActivationFunctions/arm_relu_q7.c"/>
        <file category="source" name="CMSIS/NN/Source/ActivationFunctions/arm_relu_q15.c"/>
        
        <file category="source" name="CMSIS/NN/Source/ConvolutionFunctions/arm_convolve_HWC_q7_RGB.c"/>
        <file category="source" name="CMSIS/NN/Source/ConvolutionFunctions/arm_convolve_HWC_q15_basic.c"/>
        <file category="source" name="CMSIS/NN/Source/ConvolutionFunctions/arm_convolve_HWC_q15_fast.c"/>
        <file category="source" name="CMSIS/NN/Source/ConvolutionFunctions/arm_depthwise_separable_conv_HWC_q7.c"/>
        <file category="source" name="CMSIS/NN/Source/ConvolutionFunctions/arm_depthwise_separable_conv_HWC_q7_nonsquare.c"/>
        <file category="source" name="CMSIS/NN/Source/ConvolutionFunctions/arm_nn_mat_mult_kernel_q7_q15.c"/>
        <file category="source" name="CMSIS/NN/Source/ConvolutionFunctions/arm_nn_mat_mult_kernel_q7_q15_reordered.c"/>
        <file category="source" name="CMSIS/NN/Source/ConvolutionFunctions/arm_convolve_1x1_HWC_q7_fast_nonsquare.c"/>
        <file category="source" name="CMSIS/NN/Source/ConvolutionFunctions/arm_convolve_HWC_q7_basic.c"/>
        <file category="source" name="CMSIS/NN/Source/ConvolutionFunctions/arm_convolve_HWC_q7_fast.c"/>
        <file category="source" name="CMSIS/NN/Source/ConvolutionFunctions/arm_convolve_HWC_q7_fast_nonsquare.c"/>
        
        <file category="source" name="CMSIS/NN/Source/FullyConnectedFunctions/arm_fully_connected_q7.c"/>
        <file category="source" name="CMSIS/NN/Source/FullyConnectedFunctions/arm_fully_connected_q7_opt.c"/>
        <file category="source" name="CMSIS/NN/Source/FullyConnectedFunctions/arm_fully_connected_q15.c"/>
        <file category="source" name="CMSIS/NN/Source/FullyConnectedFunctions/arm_fully_connected_q15_opt.c"/>
        <file category="source" name="CMSIS/NN/Source/FullyConnectedFunctions/arm_fully_connected_mat_q7_vec_q15.c"/>
        <file category="source" name="CMSIS/NN/Source/FullyConnectedFunctions/arm_fully_connected_mat_q7_vec_q15_opt.c"/>
        
        <file category="source" name="CMSIS/NN/Source/NNSupportFunctions/arm_q7_to_q15_reordered_no_shift.c"/>
        <file category="source" name="CMSIS/NN/Source/NNSupportFunctions/arm_nntables.c"/>
        <file category="source" name="CMSIS/NN/Source/NNSupportFunctions/arm_q7_to_q15_no_shift.c"/>

        <file category="source" name="CMSIS/NN/Source/PoolingFunctions/arm_pool_q7_HWC.c"/>
        
        <file category="source" name="CMSIS/NN/Source/SoftmaxFunctions/arm_softmax_q15.c"/>
        <file category="source" name="CMSIS/NN/Source/SoftmaxFunctions/arm_softmax_q7.c"/>
      </files>
    </component>

    <!-- CMSIS-RTOS Keil RTX component -->
    <component Cclass="CMSIS" Cgroup="RTOS" Csub="Keil RTX" Cversion="4.81.1" Capiversion="1.0.0" isDefaultVariant="1" condition="RTOS RTX">
      <description>CMSIS-RTOS RTX implementation for Cortex-M, SC000, and SC300</description>
      <RTE_Components_h>
        <!-- the following content goes into file 'RTE_Components.h' -->
        #define RTE_CMSIS_RTOS                  /* CMSIS-RTOS */
        #define RTE_CMSIS_RTOS_RTX              /* CMSIS-RTOS Keil RTX */
      </RTE_Components_h>
      <files>
        <!-- CPU independent -->
        <file category="doc" name="CMSIS/Documentation/RTOS/html/rtxImplementation.html"/>
        <file category="header" name="CMSIS/RTOS/RTX/INC/cmsis_os.h"/>
        <file category="source" attr="config"   name="CMSIS/RTOS/RTX/Templates/RTX_Conf_CM.c" version="4.70.1"/>

        <!-- RTX templates -->
        <file category="header" attr="template" name="CMSIS/RTOS/RTX/UserCodeTemplates/osObjects.h" select="CMSIS-RTOS 'main' function"/>
        <file category="source" attr="template" name="CMSIS/RTOS/RTX/UserCodeTemplates/main.c"      select="CMSIS-RTOS 'main' function"/>
        <file category="source" attr="template" name="CMSIS/RTOS/RTX/UserCodeTemplates/MailQueue.c" select="CMSIS-RTOS Mail Queue"/>
        <file category="source" attr="template" name="CMSIS/RTOS/RTX/UserCodeTemplates/MemPool.c"   select="CMSIS-RTOS Memory Pool"/>
        <file category="source" attr="template" name="CMSIS/RTOS/RTX/UserCodeTemplates/MsgQueue.c"  select="CMSIS-RTOS Message Queue"/>
        <file category="source" attr="template" name="CMSIS/RTOS/RTX/UserCodeTemplates/Mutex.c"     select="CMSIS-RTOS Mutex"/>
        <file category="source" attr="template" name="CMSIS/RTOS/RTX/UserCodeTemplates/Semaphore.c" select="CMSIS-RTOS Semaphore"/>
        <file category="source" attr="template" name="CMSIS/RTOS/RTX/UserCodeTemplates/Thread.c"    select="CMSIS-RTOS Thread"/>
        <file category="source" attr="template" name="CMSIS/RTOS/RTX/UserCodeTemplates/Timer.c"     select="CMSIS-RTOS Timer"/>
        <!-- tool-chain specific template file -->
        <file category="source" attr="template" condition="ARMCC" name="CMSIS/RTOS/RTX/SRC/ARM/SVC_Table.s" select="CMSIS-RTOS User SVC"/>
        <file category="source" attr="template" condition="GCC"   name="CMSIS/RTOS/RTX/SRC/GCC/SVC_Table.S" select="CMSIS-RTOS User SVC"/>
        <file category="source" attr="template" condition="IAR"   name="CMSIS/RTOS/RTX/SRC/IAR/SVC_Table.s" select="CMSIS-RTOS User SVC"/>

        <!-- CPU and Compiler dependent -->
        <!-- ARMCC -->
        <file category="library" condition="CM0_LE_ARMCC"        name="CMSIS/RTOS/RTX/LIB/ARM/RTX_CM0.lib"      src="CMSIS/RTOS/RTX/SRC/ARM"/>
        <file category="library" condition="CM0_BE_ARMCC"        name="CMSIS/RTOS/RTX/LIB/ARM/RTX_CM0_B.lib"    src="CMSIS/RTOS/RTX/SRC/ARM"/>
        <file category="library" condition="CM3_LE_ARMCC"        name="CMSIS/RTOS/RTX/LIB/ARM/RTX_CM3.lib"      src="CMSIS/RTOS/RTX/SRC/ARM"/>
        <file category="library" condition="CM3_BE_ARMCC"        name="CMSIS/RTOS/RTX/LIB/ARM/RTX_CM3_B.lib"    src="CMSIS/RTOS/RTX/SRC/ARM"/>
        <file category="library" condition="CM4_LE_ARMCC"    name="CMSIS/RTOS/RTX/LIB/ARM/RTX_CM3.lib"    src="CMSIS/RTOS/RTX/SRC/ARM"/>
        <file category="library" condition="CM4_BE_ARMCC"        name="CMSIS/RTOS/RTX/LIB/ARM/RTX_CM3_B.lib"    src="CMSIS/RTOS/RTX/SRC/ARM"/>
        <file category="library" condition="CM4_FP_LE_ARMCC" name="CMSIS/RTOS/RTX/LIB/ARM/RTX_CM4.lib"    src="CMSIS/RTOS/RTX/SRC/ARM"/>
        <file category="library" condition="CM4_FP_BE_ARMCC"     name="CMSIS/RTOS/RTX/LIB/ARM/RTX_CM4_B.lib"    src="CMSIS/RTOS/RTX/SRC/ARM"/>
        <file category="library" condition="CM7_LE_ARMCC"        name="CMSIS/RTOS/RTX/LIB/ARM/RTX_CM3.lib"      src="CMSIS/RTOS/RTX/SRC/ARM"/>
        <file category="library" condition="CM7_BE_ARMCC"        name="CMSIS/RTOS/RTX/LIB/ARM/RTX_CM3_B.lib"    src="CMSIS/RTOS/RTX/SRC/ARM"/>
        <file category="library" condition="CM7_FP_LE_ARMCC"     name="CMSIS/RTOS/RTX/LIB/ARM/RTX_CM4.lib"      src="CMSIS/RTOS/RTX/SRC/ARM"/>
        <file category="library" condition="CM7_FP_BE_ARMCC"     name="CMSIS/RTOS/RTX/LIB/ARM/RTX_CM4_B.lib"    src="CMSIS/RTOS/RTX/SRC/ARM"/>
        <!-- GCC -->
        <file category="library" condition="CM0_LE_GCC"          name="CMSIS/RTOS/RTX/LIB/GCC/libRTX_CM0.a"     src="CMSIS/RTOS/RTX/SRC/GCC"/>
        <file category="library" condition="CM0_BE_GCC"          name="CMSIS/RTOS/RTX/LIB/GCC/libRTX_CM0_B.a"   src="CMSIS/RTOS/RTX/SRC/GCC"/>
        <file category="library" condition="CM3_LE_GCC"          name="CMSIS/RTOS/RTX/LIB/GCC/libRTX_CM3.a"     src="CMSIS/RTOS/RTX/SRC/GCC"/>
        <file category="library" condition="CM3_BE_GCC"          name="CMSIS/RTOS/RTX/LIB/GCC/libRTX_CM3_B.a"   src="CMSIS/RTOS/RTX/SRC/GCC"/>
        <file category="library" condition="CM4_LE_GCC"      name="CMSIS/RTOS/RTX/LIB/GCC/libRTX_CM3.a"   src="CMSIS/RTOS/RTX/SRC/GCC"/>
        <file category="library" condition="CM4_BE_GCC"          name="CMSIS/RTOS/RTX/LIB/GCC/libRTX_CM3_B.a"   src="CMSIS/RTOS/RTX/SRC/GCC"/>
        <file category="library" condition="CM4_FP_LE_GCC"   name="CMSIS/RTOS/RTX/LIB/GCC/libRTX_CM4.a"   src="CMSIS/RTOS/RTX/SRC/GCC"/>
        <file category="library" condition="CM4_FP_BE_GCC"       name="CMSIS/RTOS/RTX/LIB/GCC/libRTX_CM4_B.a"   src="CMSIS/RTOS/RTX/SRC/GCC"/>
        <file category="library" condition="CM7_LE_GCC"          name="CMSIS/RTOS/RTX/LIB/GCC/libRTX_CM3.a"     src="CMSIS/RTOS/RTX/SRC/GCC"/>
        <file category="library" condition="CM7_BE_GCC"          name="CMSIS/RTOS/RTX/LIB/GCC/libRTX_CM3_B.a"   src="CMSIS/RTOS/RTX/SRC/GCC"/>
        <file category="library" condition="CM7_FP_LE_GCC"       name="CMSIS/RTOS/RTX/LIB/GCC/libRTX_CM4.a"     src="CMSIS/RTOS/RTX/SRC/GCC"/>
        <file category="library" condition="CM7_FP_BE_GCC"       name="CMSIS/RTOS/RTX/LIB/GCC/libRTX_CM4_B.a"   src="CMSIS/RTOS/RTX/SRC/GCC"/>
        <!-- IAR -->
        <file category="library" condition="CM0_LE_IAR"          name="CMSIS/RTOS/RTX/LIB/IAR/RTX_CM0.a"        src="CMSIS/RTOS/RTX/SRC/IAR"/>
        <file category="library" condition="CM0_BE_IAR"          name="CMSIS/RTOS/RTX/LIB/IAR/RTX_CM0_B.a"      src="CMSIS/RTOS/RTX/SRC/IAR"/>
        <file category="library" condition="CM3_LE_IAR"          name="CMSIS/RTOS/RTX/LIB/IAR/RTX_CM3.a"        src="CMSIS/RTOS/RTX/SRC/IAR"/>
        <file category="library" condition="CM3_BE_IAR"          name="CMSIS/RTOS/RTX/LIB/IAR/RTX_CM3_B.a"      src="CMSIS/RTOS/RTX/SRC/IAR"/>
        <file category="library" condition="CM4_LE_IAR"          name="CMSIS/RTOS/RTX/LIB/IAR/RTX_CM3.a"        src="CMSIS/RTOS/RTX/SRC/IAR"/>
        <file category="library" condition="CM4_BE_IAR"          name="CMSIS/RTOS/RTX/LIB/IAR/RTX_CM3_B.a"      src="CMSIS/RTOS/RTX/SRC/IAR"/>
        <file category="library" condition="CM4_FP_LE_IAR"       name="CMSIS/RTOS/RTX/LIB/IAR/RTX_CM4.a"        src="CMSIS/RTOS/RTX/SRC/IAR"/>
        <file category="library" condition="CM4_FP_BE_IAR"       name="CMSIS/RTOS/RTX/LIB/IAR/RTX_CM4_B.a"      src="CMSIS/RTOS/RTX/SRC/IAR"/>
        <file category="library" condition="CM7_LE_IAR"          name="CMSIS/RTOS/RTX/LIB/IAR/RTX_CM3.a"        src="CMSIS/RTOS/RTX/SRC/IAR"/>
        <file category="library" condition="CM7_BE_IAR"          name="CMSIS/RTOS/RTX/LIB/IAR/RTX_CM3_B.a"      src="CMSIS/RTOS/RTX/SRC/IAR"/>
        <file category="library" condition="CM7_FP_LE_IAR"       name="CMSIS/RTOS/RTX/LIB/IAR/RTX_CM4.a"        src="CMSIS/RTOS/RTX/SRC/IAR"/>
        <file category="library" condition="CM7_FP_BE_IAR"       name="CMSIS/RTOS/RTX/LIB/IAR/RTX_CM4_B.a"      src="CMSIS/RTOS/RTX/SRC/IAR"/>
      </files>
    </component>
    <!-- CMSIS-RTOS Keil RTX component (IFX variant) -->
    <component Cclass="CMSIS" Cgroup="RTOS" Csub="Keil RTX" Cvariant="IFX" Cversion="4.81.1" Capiversion="1.0.0" condition="RTOS RTX IFX">
      <description>CMSIS-RTOS RTX implementation for Infineon XMC4 series affected by PMU_CM.001 errata</description>
      <RTE_Components_h>
        <!-- the following content goes into file 'RTE_Components.h' -->
        #define RTE_CMSIS_RTOS                  /* CMSIS-RTOS */
        #define RTE_CMSIS_RTOS_RTX              /* CMSIS-RTOS Keil RTX */
      </RTE_Components_h>
      <files>
        <!-- CPU independent -->
        <file category="doc" name="CMSIS/Documentation/RTOS/html/rtxImplementation.html"/>
        <file category="header" name="CMSIS/RTOS/RTX/INC/cmsis_os.h"/>
        <file category="source" attr="config"   name="CMSIS/RTOS/RTX/Templates/RTX_Conf_CM.c" version="4.70.1"/>

        <!-- RTX templates -->
        <file category="header" attr="template" name="CMSIS/RTOS/RTX/UserCodeTemplates/osObjects.h" select="CMSIS-RTOS 'main' function"/>
        <file category="source" attr="template" name="CMSIS/RTOS/RTX/UserCodeTemplates/main.c"      select="CMSIS-RTOS 'main' function"/>
        <file category="source" attr="template" name="CMSIS/RTOS/RTX/UserCodeTemplates/MailQueue.c" select="CMSIS-RTOS Mail Queue"/>
        <file category="source" attr="template" name="CMSIS/RTOS/RTX/UserCodeTemplates/MemPool.c"   select="CMSIS-RTOS Memory Pool"/>
        <file category="source" attr="template" name="CMSIS/RTOS/RTX/UserCodeTemplates/MsgQueue.c"  select="CMSIS-RTOS Message Queue"/>
        <file category="source" attr="template" name="CMSIS/RTOS/RTX/UserCodeTemplates/Mutex.c"     select="CMSIS-RTOS Mutex"/>
        <file category="source" attr="template" name="CMSIS/RTOS/RTX/UserCodeTemplates/Semaphore.c" select="CMSIS-RTOS Semaphore"/>
        <file category="source" attr="template" name="CMSIS/RTOS/RTX/UserCodeTemplates/Thread.c"    select="CMSIS-RTOS Thread"/>
        <file category="source" attr="template" name="CMSIS/RTOS/RTX/UserCodeTemplates/Timer.c"     select="CMSIS-RTOS Timer"/>
        <!-- tool-chain specific template file -->
        <file category="source" attr="template" condition="ARMCC" name="CMSIS/RTOS/RTX/SRC/ARM/SVC_Table.s" select="CMSIS-RTOS User SVC"/>
        <file category="source" attr="template" condition="GCC"   name="CMSIS/RTOS/RTX/SRC/GCC/SVC_Table.S" select="CMSIS-RTOS User SVC"/>
        <file category="source" attr="template" condition="IAR"   name="CMSIS/RTOS/RTX/SRC/IAR/SVC_Table.s" select="CMSIS-RTOS User SVC"/>

        <!-- CPU and Compiler dependent -->
        <!-- ARMCC -->
        <file category="library" condition="CM4_LE_ARMCC"    name="CMSIS/RTOS/RTX/LIB/ARM/RTX_CM3_IFX.lib"  src="CMSIS/RTOS/RTX/SRC/ARM"/>
        <file category="library" condition="CM4_FP_LE_ARMCC" name="CMSIS/RTOS/RTX/LIB/ARM/RTX_CM4_IFX.lib"  src="CMSIS/RTOS/RTX/SRC/ARM"/>
        <!-- GCC -->
        <file category="library" condition="CM4_LE_GCC"      name="CMSIS/RTOS/RTX/LIB/GCC/libRTX_CM3_IFX.a" src="CMSIS/RTOS/RTX/SRC/GCC"/>
        <file category="library" condition="CM4_FP_LE_GCC"   name="CMSIS/RTOS/RTX/LIB/GCC/libRTX_CM4_IFX.a" src="CMSIS/RTOS/RTX/SRC/GCC"/>
        <!-- IAR -->
      </files>
    </component>

    <!-- CMSIS-RTOS Keil RTX5 component -->
    <component Cclass="CMSIS" Cgroup="RTOS" Csub="Keil RTX5" Cversion="5.3.0" Capiversion="1.0.0" condition="RTOS RTX5">
      <description>CMSIS-RTOS RTX5 implementation for Cortex-M, SC000, and SC300</description>
      <RTE_Components_h>
        <!-- the following content goes into file 'RTE_Components.h' -->
        #define RTE_CMSIS_RTOS                  /* CMSIS-RTOS */
        #define RTE_CMSIS_RTOS_RTX5             /* CMSIS-RTOS Keil RTX5 */
      </RTE_Components_h>
      <files>
        <!-- RTX header file -->
        <file category="header" name="CMSIS/RTOS2/RTX/Include1/cmsis_os.h"/>
        <!-- RTX compatibility module for API V1 -->
        <file category="source" name="CMSIS/RTOS2/RTX/Library/cmsis_os1.c"/>
      </files>
    </component>

    <!-- CMSIS-RTOS2 Keil RTX5 component -->
    <component Cclass="CMSIS" Cgroup="RTOS2" Csub="Keil RTX5" Cvariant="Library" Cversion="5.3.0" Capiversion="2.1.2" condition="RTOS2 RTX5 Lib">
      <description>CMSIS-RTOS2 RTX5 for Cortex-M, SC000, C300 and Armv8-M (Library)</description>
      <RTE_Components_h>
        <!-- the following content goes into file 'RTE_Components.h' -->
        #define RTE_CMSIS_RTOS2                 /* CMSIS-RTOS2 */
        #define RTE_CMSIS_RTOS2_RTX5            /* CMSIS-RTOS2 Keil RTX5 */
      </RTE_Components_h>
      <files>
        <!-- RTX documentation -->
        <file category="doc"    name="CMSIS/Documentation/RTOS2/html/rtx5_impl.html"/>

        <!-- RTX header files -->
        <file category="header" name="CMSIS/RTOS2/RTX/Include/rtx_os.h"/>

        <!-- RTX configuration -->
        <file category="header" attr="config"   name="CMSIS/RTOS2/RTX/Config/RTX_Config.h"  version="5.3.0"/>
        <file category="source" attr="config"   name="CMSIS/RTOS2/RTX/Config/RTX_Config.c"  version="5.1.0"/>

        <!-- RTX templates -->
        <file category="source" attr="template" name="CMSIS/RTOS2/RTX/Template/main.c"      version="2.0.0" select="CMSIS-RTOS2 'main' function"/>
        <file category="source" attr="template" name="CMSIS/RTOS2/RTX/Template/Events.c"    version="2.0.0" select="CMSIS-RTOS2 Events"/>
        <file category="source" attr="template" name="CMSIS/RTOS2/RTX/Template/MemPool.c"   version="2.0.0" select="CMSIS-RTOS2 Memory Pool"/>
        <file category="source" attr="template" name="CMSIS/RTOS2/RTX/Template/MsgQueue.c"  version="2.0.0" select="CMSIS-RTOS2 Message Queue"/>
        <file category="source" attr="template" name="CMSIS/RTOS2/RTX/Template/Mutex.c"     version="2.0.0" select="CMSIS-RTOS2 Mutex"/>
        <file category="source" attr="template" name="CMSIS/RTOS2/RTX/Template/Semaphore.c" version="2.0.0" select="CMSIS-RTOS2 Semaphore"/>
        <file category="source" attr="template" name="CMSIS/RTOS2/RTX/Template/Thread.c"    version="2.0.0" select="CMSIS-RTOS2 Thread"/>
        <file category="source" attr="template" name="CMSIS/RTOS2/RTX/Template/Timer.c"     version="2.0.1" select="CMSIS-RTOS2 Timer"/>
        <file category="source" attr="template" name="CMSIS/RTOS2/RTX/Template/svc_user.c"  version="1.0.0" select="CMSIS-RTOS2 SVC User Table"/>
        <file category="other"  name="CMSIS/RTOS2/RTX/RTX5.scvd"/>

        <!-- RTX library configuration -->
        <file category="source" name="CMSIS/RTOS2/RTX/Source/rtx_lib.c"/>

        <!-- RTX libraries (CPU and Compiler dependent) -->
        <!-- ARMCC -->
        <file category="library" condition="CM0_LE_ARMCC"         name="CMSIS/RTOS2/RTX/Library/ARM/RTX_CM0.lib"    src="CMSIS/RTOS2/RTX/Source"/>
        <file category="library" condition="CM3_LE_ARMCC"         name="CMSIS/RTOS2/RTX/Library/ARM/RTX_CM3.lib"    src="CMSIS/RTOS2/RTX/Source"/>
        <file category="library" condition="CM4_LE_ARMCC"         name="CMSIS/RTOS2/RTX/Library/ARM/RTX_CM3.lib"    src="CMSIS/RTOS2/RTX/Source"/>
        <file category="library" condition="CM4_FP_LE_ARMCC"      name="CMSIS/RTOS2/RTX/Library/ARM/RTX_CM4F.lib"   src="CMSIS/RTOS2/RTX/Source"/>
        <file category="library" condition="CM7_LE_ARMCC"         name="CMSIS/RTOS2/RTX/Library/ARM/RTX_CM3.lib"    src="CMSIS/RTOS2/RTX/Source"/>
        <file category="library" condition="CM7_FP_LE_ARMCC"      name="CMSIS/RTOS2/RTX/Library/ARM/RTX_CM4F.lib"   src="CMSIS/RTOS2/RTX/Source"/>
        <file category="library" condition="CM23_LE_ARMCC"        name="CMSIS/RTOS2/RTX/Library/ARM/RTX_V8MB.lib"   src="CMSIS/RTOS2/RTX/Source"/>
        <file category="library" condition="CM33_LE_ARMCC"        name="CMSIS/RTOS2/RTX/Library/ARM/RTX_V8MM.lib"   src="CMSIS/RTOS2/RTX/Source"/>
        <file category="library" condition="CM33_FP_LE_ARMCC"     name="CMSIS/RTOS2/RTX/Library/ARM/RTX_V8MMF.lib"  src="CMSIS/RTOS2/RTX/Source"/>
        <file category="library" condition="ARMv8MBL_LE_ARMCC"    name="CMSIS/RTOS2/RTX/Library/ARM/RTX_V8MB.lib"   src="CMSIS/RTOS2/RTX/Source"/>
        <file category="library" condition="ARMv8MML_LE_ARMCC"    name="CMSIS/RTOS2/RTX/Library/ARM/RTX_V8MM.lib"   src="CMSIS/RTOS2/RTX/Source"/>
        <file category="library" condition="ARMv8MML_FP_LE_ARMCC" name="CMSIS/RTOS2/RTX/Library/ARM/RTX_V8MMF.lib"  src="CMSIS/RTOS2/RTX/Source"/>
        <!-- GCC -->
        <file category="library" condition="CM0_LE_GCC"           name="CMSIS/RTOS2/RTX/Library/GCC/libRTX_CM0.a"   src="CMSIS/RTOS2/RTX/Source"/>
        <file category="library" condition="CM3_LE_GCC"           name="CMSIS/RTOS2/RTX/Library/GCC/libRTX_CM3.a"   src="CMSIS/RTOS2/RTX/Source"/>
        <file category="library" condition="CM4_LE_GCC"           name="CMSIS/RTOS2/RTX/Library/GCC/libRTX_CM3.a"   src="CMSIS/RTOS2/RTX/Source"/>
        <file category="library" condition="CM4_FP_LE_GCC"        name="CMSIS/RTOS2/RTX/Library/GCC/libRTX_CM4F.a"  src="CMSIS/RTOS2/RTX/Source"/>
        <file category="library" condition="CM7_LE_GCC"           name="CMSIS/RTOS2/RTX/Library/GCC/libRTX_CM3.a"   src="CMSIS/RTOS2/RTX/Source"/>
        <file category="library" condition="CM7_FP_LE_GCC"        name="CMSIS/RTOS2/RTX/Library/GCC/libRTX_CM4F.a"  src="CMSIS/RTOS2/RTX/Source"/>
        <file category="library" condition="CM23_LE_GCC"          name="CMSIS/RTOS2/RTX/Library/GCC/libRTX_V8MB.a"  src="CMSIS/RTOS2/RTX/Source"/>
        <file category="library" condition="CM33_LE_GCC"          name="CMSIS/RTOS2/RTX/Library/GCC/libRTX_V8MM.a"  src="CMSIS/RTOS2/RTX/Source"/>
        <file category="library" condition="CM33_FP_LE_GCC"       name="CMSIS/RTOS2/RTX/Library/GCC/libRTX_V8MMF.a" src="CMSIS/RTOS2/RTX/Source"/>
        <file category="library" condition="ARMv8MBL_LE_GCC"      name="CMSIS/RTOS2/RTX/Library/GCC/libRTX_V8MB.a"  src="CMSIS/RTOS2/RTX/Source"/>
        <file category="library" condition="ARMv8MML_LE_GCC"      name="CMSIS/RTOS2/RTX/Library/GCC/libRTX_V8MM.a"  src="CMSIS/RTOS2/RTX/Source"/>
        <file category="library" condition="ARMv8MML_FP_LE_GCC"   name="CMSIS/RTOS2/RTX/Library/GCC/libRTX_V8MMF.a" src="CMSIS/RTOS2/RTX/Source"/>
        <!-- IAR -->
        <file category="library" condition="CM0_LE_IAR"           name="CMSIS/RTOS2/RTX/Library/IAR/RTX_CM0.a"      src="CMSIS/RTOS2/RTX/Source"/>
        <file category="library" condition="CM3_LE_IAR"           name="CMSIS/RTOS2/RTX/Library/IAR/RTX_CM3.a"      src="CMSIS/RTOS2/RTX/Source"/>
        <file category="library" condition="CM4_LE_IAR"           name="CMSIS/RTOS2/RTX/Library/IAR/RTX_CM3.a"      src="CMSIS/RTOS2/RTX/Source"/>
        <file category="library" condition="CM4_FP_LE_IAR"        name="CMSIS/RTOS2/RTX/Library/IAR/RTX_CM4F.a"     src="CMSIS/RTOS2/RTX/Source"/>
        <file category="library" condition="CM7_LE_IAR"           name="CMSIS/RTOS2/RTX/Library/IAR/RTX_CM3.a"      src="CMSIS/RTOS2/RTX/Source"/>
        <file category="library" condition="CM7_FP_LE_IAR"        name="CMSIS/RTOS2/RTX/Library/IAR/RTX_CM4F.a"     src="CMSIS/RTOS2/RTX/Source"/>
      </files>
    </component>
    <component Cclass="CMSIS" Cgroup="RTOS2" Csub="Keil RTX5" Cvariant="Library_NS" Cversion="5.3.0" Capiversion="2.1.2" condition="RTOS2 RTX5 NS">
      <description>CMSIS-RTOS2 RTX5 for Armv8-M Non-Secure Domain (Library)</description>
      <RTE_Components_h>
        <!-- the following content goes into file 'RTE_Components.h' -->
        #define RTE_CMSIS_RTOS2                 /* CMSIS-RTOS2 */
        #define RTE_CMSIS_RTOS2_RTX5            /* CMSIS-RTOS2 Keil RTX5 */
        #define RTE_CMSIS_RTOS2_RTX5_ARMV8M_NS  /* CMSIS-RTOS2 Keil RTX5 Armv8-M Non-secure domain */
      </RTE_Components_h>
      <files>
        <!-- RTX documentation -->
        <file category="doc"    name="CMSIS/Documentation/RTOS2/html/rtx5_impl.html"/>

        <!-- RTX header files -->
        <file category="header" name="CMSIS/RTOS2/RTX/Include/rtx_os.h"/>

        <!-- RTX configuration -->
        <file category="header" attr="config"   name="CMSIS/RTOS2/RTX/Config/RTX_Config.h"  version="5.3.0"/>
        <file category="source" attr="config"   name="CMSIS/RTOS2/RTX/Config/RTX_Config.c"  version="5.1.0"/>

        <!-- RTX templates -->
        <file category="source" attr="template" name="CMSIS/RTOS2/RTX/Template/main.c"      version="2.0.0" select="CMSIS-RTOS2 'main' function"/>
        <file category="source" attr="template" name="CMSIS/RTOS2/RTX/Template/Events.c"    version="2.0.0" select="CMSIS-RTOS2 Events"/>
        <file category="source" attr="template" name="CMSIS/RTOS2/RTX/Template/MemPool.c"   version="2.0.0" select="CMSIS-RTOS2 Memory Pool"/>
        <file category="source" attr="template" name="CMSIS/RTOS2/RTX/Template/MsgQueue.c"  version="2.0.0" select="CMSIS-RTOS2 Message Queue"/>
        <file category="source" attr="template" name="CMSIS/RTOS2/RTX/Template/Mutex.c"     version="2.0.0" select="CMSIS-RTOS2 Mutex"/>
        <file category="source" attr="template" name="CMSIS/RTOS2/RTX/Template/Semaphore.c" version="2.0.0" select="CMSIS-RTOS2 Semaphore"/>
        <file category="source" attr="template" name="CMSIS/RTOS2/RTX/Template/Thread.c"    version="2.0.0" select="CMSIS-RTOS2 Thread"/>
        <file category="source" attr="template" name="CMSIS/RTOS2/RTX/Template/Timer.c"     version="2.0.1" select="CMSIS-RTOS2 Timer"/>
    <file category="source" attr="template" name="CMSIS/RTOS2/RTX/Template/svc_user.c"  version="1.0.0" select="CMSIS-RTOS2 SVC User Table"/>
        <file category="other"  name="CMSIS/RTOS2/RTX/RTX5.scvd"/>

        <!-- RTX library configuration -->
        <file category="source" name="CMSIS/RTOS2/RTX/Source/rtx_lib.c"/>

        <!-- RTX libraries (CPU and Compiler dependent) -->
        <!-- ARMCC -->
        <file category="library" condition="CM23_LE_ARMCC"        name="CMSIS/RTOS2/RTX/Library/ARM/RTX_V8MBN.lib"   src="CMSIS/RTOS2/RTX/Source"/>
        <file category="library" condition="CM33_LE_ARMCC"        name="CMSIS/RTOS2/RTX/Library/ARM/RTX_V8MMN.lib"   src="CMSIS/RTOS2/RTX/Source"/>
        <file category="library" condition="CM33_FP_LE_ARMCC"     name="CMSIS/RTOS2/RTX/Library/ARM/RTX_V8MMFN.lib"  src="CMSIS/RTOS2/RTX/Source"/>
        <file category="library" condition="ARMv8MBL_LE_ARMCC"    name="CMSIS/RTOS2/RTX/Library/ARM/RTX_V8MBN.lib"   src="CMSIS/RTOS2/RTX/Source"/>
        <file category="library" condition="ARMv8MML_LE_ARMCC"    name="CMSIS/RTOS2/RTX/Library/ARM/RTX_V8MMN.lib"   src="CMSIS/RTOS2/RTX/Source"/>
        <file category="library" condition="ARMv8MML_FP_LE_ARMCC" name="CMSIS/RTOS2/RTX/Library/ARM/RTX_V8MMFN.lib"  src="CMSIS/RTOS2/RTX/Source"/>
        <!-- GCC -->
        <file category="library" condition="CM23_LE_GCC"          name="CMSIS/RTOS2/RTX/Library/GCC/libRTX_V8MBN.a"  src="CMSIS/RTOS2/RTX/Source"/>
        <file category="library" condition="CM33_LE_GCC"          name="CMSIS/RTOS2/RTX/Library/GCC/libRTX_V8MMN.a"  src="CMSIS/RTOS2/RTX/Source"/>
        <file category="library" condition="CM33_FP_LE_GCC"       name="CMSIS/RTOS2/RTX/Library/GCC/libRTX_V8MMFN.a" src="CMSIS/RTOS2/RTX/Source"/>
        <file category="library" condition="ARMv8MBL_LE_GCC"      name="CMSIS/RTOS2/RTX/Library/GCC/libRTX_V8MBN.a"  src="CMSIS/RTOS2/RTX/Source"/>
        <file category="library" condition="ARMv8MML_LE_GCC"      name="CMSIS/RTOS2/RTX/Library/GCC/libRTX_V8MMN.a"  src="CMSIS/RTOS2/RTX/Source"/>
        <file category="library" condition="ARMv8MML_FP_LE_GCC"   name="CMSIS/RTOS2/RTX/Library/GCC/libRTX_V8MMFN.a" src="CMSIS/RTOS2/RTX/Source"/>
      </files>
    </component>
    <component Cclass="CMSIS" Cgroup="RTOS2" Csub="Keil RTX5" Cvariant="Source" Cversion="5.3.0" Capiversion="2.1.2" condition="RTOS2 RTX5">
      <description>CMSIS-RTOS2 RTX5 for Cortex-M, SC000, C300 and Armv8-M (Source)</description>
      <RTE_Components_h>
        <!-- the following content goes into file 'RTE_Components.h' -->
        #define RTE_CMSIS_RTOS2                 /* CMSIS-RTOS2 */
        #define RTE_CMSIS_RTOS2_RTX5            /* CMSIS-RTOS2 Keil RTX5 */
        #define RTE_CMSIS_RTOS2_RTX5_SOURCE     /* CMSIS-RTOS2 Keil RTX5 Source */
      </RTE_Components_h>
      <files>
        <!-- RTX documentation -->
        <file category="doc"    name="CMSIS/Documentation/RTOS2/html/rtx5_impl.html"/>

        <!-- RTX header files -->
        <file category="header" name="CMSIS/RTOS2/RTX/Include/rtx_os.h"/>

        <!-- RTX configuration -->
        <file category="header" attr="config"   name="CMSIS/RTOS2/RTX/Config/RTX_Config.h"  version="5.3.0"/>
        <file category="source" attr="config"   name="CMSIS/RTOS2/RTX/Config/RTX_Config.c"  version="5.1.0"/>

        <!-- RTX templates -->
        <file category="source" attr="template" name="CMSIS/RTOS2/RTX/Template/main.c"      version="2.0.0" select="CMSIS-RTOS2 'main' function"/>
        <file category="source" attr="template" name="CMSIS/RTOS2/RTX/Template/Events.c"    version="2.0.0" select="CMSIS-RTOS2 Events"/>
        <file category="source" attr="template" name="CMSIS/RTOS2/RTX/Template/MemPool.c"   version="2.0.0" select="CMSIS-RTOS2 Memory Pool"/>
        <file category="source" attr="template" name="CMSIS/RTOS2/RTX/Template/MsgQueue.c"  version="2.0.0" select="CMSIS-RTOS2 Message Queue"/>
        <file category="source" attr="template" name="CMSIS/RTOS2/RTX/Template/Mutex.c"     version="2.0.0" select="CMSIS-RTOS2 Mutex"/>
        <file category="source" attr="template" name="CMSIS/RTOS2/RTX/Template/Semaphore.c" version="2.0.0" select="CMSIS-RTOS2 Semaphore"/>
        <file category="source" attr="template" name="CMSIS/RTOS2/RTX/Template/Thread.c"    version="2.0.0" select="CMSIS-RTOS2 Thread"/>
        <file category="source" attr="template" name="CMSIS/RTOS2/RTX/Template/Timer.c"     version="2.0.1" select="CMSIS-RTOS2 Timer"/>
    <file category="source" attr="template" name="CMSIS/RTOS2/RTX/Template/svc_user.c"  version="1.0.0" select="CMSIS-RTOS2 SVC User Table"/>
        <file category="other"  name="CMSIS/RTOS2/RTX/RTX5.scvd"/>

        <!-- RTX sources (core) -->
        <file category="source" name="CMSIS/RTOS2/RTX/Source/rtx_kernel.c"/>
        <file category="source" name="CMSIS/RTOS2/RTX/Source/rtx_thread.c"/>
        <file category="source" name="CMSIS/RTOS2/RTX/Source/rtx_delay.c"/>
        <file category="source" name="CMSIS/RTOS2/RTX/Source/rtx_timer.c"/>
        <file category="source" name="CMSIS/RTOS2/RTX/Source/rtx_evflags.c"/>
        <file category="source" name="CMSIS/RTOS2/RTX/Source/rtx_mutex.c"/>
        <file category="source" name="CMSIS/RTOS2/RTX/Source/rtx_semaphore.c"/>
        <file category="source" name="CMSIS/RTOS2/RTX/Source/rtx_memory.c"/>
        <file category="source" name="CMSIS/RTOS2/RTX/Source/rtx_mempool.c"/>
        <file category="source" name="CMSIS/RTOS2/RTX/Source/rtx_msgqueue.c"/>
        <file category="source" name="CMSIS/RTOS2/RTX/Source/rtx_system.c"/>
        <file category="source" name="CMSIS/RTOS2/RTX/Source/rtx_evr.c"/>
        <!-- RTX sources (library configuration) -->
        <file category="source" name="CMSIS/RTOS2/RTX/Source/rtx_lib.c"/>
        <!-- RTX sources (handlers ARMCC) -->
        <file category="source" name="CMSIS/RTOS2/RTX/Source/ARM/irq_cm0.s"         condition="CM0_ARMCC"/>
        <file category="source" name="CMSIS/RTOS2/RTX/Source/ARM/irq_cm3.s"         condition="CM3_ARMCC"/>
        <file category="source" name="CMSIS/RTOS2/RTX/Source/ARM/irq_cm3.s"         condition="CM4_ARMCC"/>
        <file category="source" name="CMSIS/RTOS2/RTX/Source/ARM/irq_cm4f.s"        condition="CM4_FP_ARMCC"/>
        <file category="source" name="CMSIS/RTOS2/RTX/Source/ARM/irq_cm3.s"         condition="CM7_ARMCC"/>
        <file category="source" name="CMSIS/RTOS2/RTX/Source/ARM/irq_cm4f.s"        condition="CM7_FP_ARMCC"/>
        <file category="source" name="CMSIS/RTOS2/RTX/Source/ARM/irq_armv8mbl.s"    condition="CM23_ARMCC"/>
        <file category="source" name="CMSIS/RTOS2/RTX/Source/ARM/irq_armv8mml.s"    condition="CM33_ARMCC"/>
        <file category="source" name="CMSIS/RTOS2/RTX/Source/ARM/irq_armv8mml.s"    condition="CM33_FP_ARMCC"/>
        <file category="source" name="CMSIS/RTOS2/RTX/Source/ARM/irq_armv8mbl.s"    condition="ARMv8MBL_ARMCC"/>
        <file category="source" name="CMSIS/RTOS2/RTX/Source/ARM/irq_armv8mml.s"    condition="ARMv8MML_ARMCC"/>
        <file category="source" name="CMSIS/RTOS2/RTX/Source/ARM/irq_armv8mml.s"    condition="ARMv8MML_FP_ARMCC"/>
        <!-- RTX sources (handlers GCC) -->
        <file category="source" name="CMSIS/RTOS2/RTX/Source/GCC/irq_cm0.S"         condition="CM0_GCC"/>
        <file category="source" name="CMSIS/RTOS2/RTX/Source/GCC/irq_cm3.S"         condition="CM3_GCC"/>
        <file category="source" name="CMSIS/RTOS2/RTX/Source/GCC/irq_cm3.S"         condition="CM4_GCC"/>
        <file category="source" name="CMSIS/RTOS2/RTX/Source/GCC/irq_cm4f.S"        condition="CM4_FP_GCC"/>
        <file category="source" name="CMSIS/RTOS2/RTX/Source/GCC/irq_cm3.S"         condition="CM7_GCC"/>
        <file category="source" name="CMSIS/RTOS2/RTX/Source/GCC/irq_cm4f.S"        condition="CM7_FP_GCC"/>
        <file category="source" name="CMSIS/RTOS2/RTX/Source/GCC/irq_armv8mbl.S"    condition="CM23_GCC"/>
        <file category="source" name="CMSIS/RTOS2/RTX/Source/GCC/irq_armv8mml.S"    condition="CM33_GCC"/>
        <file category="source" name="CMSIS/RTOS2/RTX/Source/GCC/irq_armv8mml_fp.S" condition="CM33_FP_GCC"/>
        <file category="source" name="CMSIS/RTOS2/RTX/Source/GCC/irq_armv8mbl.S"    condition="ARMv8MBL_GCC"/>
        <file category="source" name="CMSIS/RTOS2/RTX/Source/GCC/irq_armv8mml.S"    condition="ARMv8MML_GCC"/>
        <file category="source" name="CMSIS/RTOS2/RTX/Source/GCC/irq_armv8mml_fp.S" condition="ARMv8MML_FP_GCC"/>
        <!-- RTX sources (handlers IAR) -->
        <file category="source" name="CMSIS/RTOS2/RTX/Source/IAR/irq_cm0.s"         condition="CM0_IAR"/>
        <file category="source" name="CMSIS/RTOS2/RTX/Source/IAR/irq_cm3.s"         condition="CM3_IAR"/>
        <file category="source" name="CMSIS/RTOS2/RTX/Source/IAR/irq_cm3.s"         condition="CM4_IAR"/>
        <file category="source" name="CMSIS/RTOS2/RTX/Source/IAR/irq_cm4f.s"        condition="CM4_FP_IAR"/>
        <file category="source" name="CMSIS/RTOS2/RTX/Source/IAR/irq_cm3.s"         condition="CM7_IAR"/>
        <file category="source" name="CMSIS/RTOS2/RTX/Source/IAR/irq_cm4f.s"        condition="CM7_FP_IAR"/>
        <file category="source" name="CMSIS/RTOS2/RTX/Source/IAR/irq_armv8mbl.s"    condition="CM23_IAR"/>
        <file category="source" name="CMSIS/RTOS2/RTX/Source/IAR/irq_armv8mml.s"    condition="CM33_IAR"/>
        <file category="source" name="CMSIS/RTOS2/RTX/Source/IAR/irq_armv8mml.s"    condition="CM33_FP_IAR"/>
        <file category="source" name="CMSIS/RTOS2/RTX/Source/IAR/irq_armv8mbl.s"    condition="ARMv8MBL_IAR"/>
        <file category="source" name="CMSIS/RTOS2/RTX/Source/IAR/irq_armv8mml.s"    condition="ARMv8MML_IAR"/>
        <file category="source" name="CMSIS/RTOS2/RTX/Source/IAR/irq_armv8mml.s"    condition="ARMv8MML_FP_IAR"/>
        <!-- OS Tick (SysTick) -->
        <file category="source" name="CMSIS/RTOS2/Source/os_systick.c"/>
      </files>
    </component>
    <component Cclass="CMSIS" Cgroup="RTOS2" Csub="Keil RTX5" Cvariant="Source" Cversion="5.3.0" Capiversion="2.1.2" condition="RTOS2 RTX5 v7-A">
      <description>CMSIS-RTOS2 RTX5 for Armv7-A (Source)</description>
      <RTE_Components_h>
        <!-- the following content goes into file 'RTE_Components.h' -->
        #define RTE_CMSIS_RTOS2                 /* CMSIS-RTOS2 */
        #define RTE_CMSIS_RTOS2_RTX5            /* CMSIS-RTOS2 Keil RTX5 */
        #define RTE_CMSIS_RTOS2_RTX5_SOURCE     /* CMSIS-RTOS2 Keil RTX5 Source */
      </RTE_Components_h>
      <files>
        <!-- RTX documentation -->
        <file category="doc"    name="CMSIS/Documentation/RTOS2/html/rtx5_impl.html"/>

        <!-- RTX header files -->
        <file category="header" name="CMSIS/RTOS2/RTX/Include/rtx_os.h"/>

        <!-- RTX configuration -->
        <file category="header" attr="config"   name="CMSIS/RTOS2/RTX/Config/RTX_Config.h"  version="5.3.0"/>
        <file category="source" attr="config"   name="CMSIS/RTOS2/RTX/Config/RTX_Config.c"  version="5.1.0"/>

        <file category="source" attr="config"   name="CMSIS/RTOS2/RTX/Config/handlers.c"    version="5.1.0"/>

        <!-- RTX templates -->
        <file category="source" attr="template" name="CMSIS/RTOS2/RTX/Template/main.c"      version="2.0.0" select="CMSIS-RTOS2 'main' function"/>
        <file category="source" attr="template" name="CMSIS/RTOS2/RTX/Template/Events.c"    version="2.0.0" select="CMSIS-RTOS2 Events"/>
        <file category="source" attr="template" name="CMSIS/RTOS2/RTX/Template/MemPool.c"   version="2.0.0" select="CMSIS-RTOS2 Memory Pool"/>
        <file category="source" attr="template" name="CMSIS/RTOS2/RTX/Template/MsgQueue.c"  version="2.0.0" select="CMSIS-RTOS2 Message Queue"/>
        <file category="source" attr="template" name="CMSIS/RTOS2/RTX/Template/Mutex.c"     version="2.0.0" select="CMSIS-RTOS2 Mutex"/>
        <file category="source" attr="template" name="CMSIS/RTOS2/RTX/Template/Semaphore.c" version="2.0.0" select="CMSIS-RTOS2 Semaphore"/>
        <file category="source" attr="template" name="CMSIS/RTOS2/RTX/Template/Thread.c"    version="2.0.0" select="CMSIS-RTOS2 Thread"/>
        <file category="source" attr="template" name="CMSIS/RTOS2/RTX/Template/Timer.c"     version="2.0.1" select="CMSIS-RTOS2 Timer"/>
    <file category="source" attr="template" name="CMSIS/RTOS2/RTX/Template/svc_user.c"  version="1.0.0" select="CMSIS-RTOS2 SVC User Table"/>
        <file category="other"  name="CMSIS/RTOS2/RTX/RTX5.scvd"/>

        <!-- RTX sources (core) -->
        <file category="source" name="CMSIS/RTOS2/RTX/Source/rtx_kernel.c"/>
        <file category="source" name="CMSIS/RTOS2/RTX/Source/rtx_thread.c"/>
        <file category="source" name="CMSIS/RTOS2/RTX/Source/rtx_delay.c"/>
        <file category="source" name="CMSIS/RTOS2/RTX/Source/rtx_timer.c"/>
        <file category="source" name="CMSIS/RTOS2/RTX/Source/rtx_evflags.c"/>
        <file category="source" name="CMSIS/RTOS2/RTX/Source/rtx_mutex.c"/>
        <file category="source" name="CMSIS/RTOS2/RTX/Source/rtx_semaphore.c"/>
        <file category="source" name="CMSIS/RTOS2/RTX/Source/rtx_memory.c"/>
        <file category="source" name="CMSIS/RTOS2/RTX/Source/rtx_mempool.c"/>
        <file category="source" name="CMSIS/RTOS2/RTX/Source/rtx_msgqueue.c"/>
        <file category="source" name="CMSIS/RTOS2/RTX/Source/rtx_system.c"/>
        <file category="source" name="CMSIS/RTOS2/RTX/Source/rtx_evr.c"/>
        <!-- RTX sources (library configuration) -->
        <file category="source" name="CMSIS/RTOS2/RTX/Source/rtx_lib.c"/>
        <!-- RTX sources (handlers ARMCC) -->
        <file category="source" name="CMSIS/RTOS2/RTX/Source/ARM/irq_ca.s"          condition="CA_ARMCC5"/>
        <file category="source" name="CMSIS/RTOS2/RTX/Source/GCC/irq_ca.S"          condition="CA_ARMCC6"/>
        <!-- RTX sources (handlers GCC) -->
        <file category="source" name="CMSIS/RTOS2/RTX/Source/GCC/irq_ca.S"          condition="CA_GCC"/>
        <!-- RTX sources (handlers IAR) -->
        <file category="source" name="CMSIS/RTOS2/RTX/Source/IAR/irq_ca.s"          condition="CA_IAR"/>
      </files>
    </component>
    <component Cclass="CMSIS" Cgroup="RTOS2" Csub="Keil RTX5" Cvariant="Source_NS" Cversion="5.3.0" Capiversion="2.1.2" condition="RTOS2 RTX5 NS">
      <description>CMSIS-RTOS2 RTX5 for Armv8-M Non-Secure Domain (Source)</description>
      <RTE_Components_h>
        <!-- the following content goes into file 'RTE_Components.h' -->
        #define RTE_CMSIS_RTOS2                 /* CMSIS-RTOS2 */
        #define RTE_CMSIS_RTOS2_RTX5            /* CMSIS-RTOS2 Keil RTX5 */
        #define RTE_CMSIS_RTOS2_RTX5_SOURCE     /* CMSIS-RTOS2 Keil RTX5 Source */
        #define RTE_CMSIS_RTOS2_RTX5_ARMV8M_NS  /* CMSIS-RTOS2 Keil RTX5 Armv8-M Non-secure domain */
      </RTE_Components_h>
      <files>
        <!-- RTX documentation -->
        <file category="doc"    name="CMSIS/Documentation/RTOS2/html/rtx5_impl.html"/>

        <!-- RTX header files -->
        <file category="header" name="CMSIS/RTOS2/RTX/Include/rtx_os.h"/>

        <!-- RTX configuration -->
        <file category="header" attr="config"   name="CMSIS/RTOS2/RTX/Config/RTX_Config.h"  version="5.3.0"/>
        <file category="source" attr="config"   name="CMSIS/RTOS2/RTX/Config/RTX_Config.c"  version="5.1.0"/>

        <!-- RTX templates -->
        <file category="source" attr="template" name="CMSIS/RTOS2/RTX/Template/main.c"      version="2.0.0" select="CMSIS-RTOS2 'main' function"/>
        <file category="source" attr="template" name="CMSIS/RTOS2/RTX/Template/Events.c"    version="2.0.0" select="CMSIS-RTOS2 Events"/>
        <file category="source" attr="template" name="CMSIS/RTOS2/RTX/Template/MemPool.c"   version="2.0.0" select="CMSIS-RTOS2 Memory Pool"/>
        <file category="source" attr="template" name="CMSIS/RTOS2/RTX/Template/MsgQueue.c"  version="2.0.0" select="CMSIS-RTOS2 Message Queue"/>
        <file category="source" attr="template" name="CMSIS/RTOS2/RTX/Template/Mutex.c"     version="2.0.0" select="CMSIS-RTOS2 Mutex"/>
        <file category="source" attr="template" name="CMSIS/RTOS2/RTX/Template/Semaphore.c" version="2.0.0" select="CMSIS-RTOS2 Semaphore"/>
        <file category="source" attr="template" name="CMSIS/RTOS2/RTX/Template/Thread.c"    version="2.0.0" select="CMSIS-RTOS2 Thread"/>
        <file category="source" attr="template" name="CMSIS/RTOS2/RTX/Template/Timer.c"     version="2.0.1" select="CMSIS-RTOS2 Timer"/>
    <file category="source" attr="template" name="CMSIS/RTOS2/RTX/Template/svc_user.c"  version="1.0.0" select="CMSIS-RTOS2 SVC User Table"/>
        <file category="other"  name="CMSIS/RTOS2/RTX/RTX5.scvd"/>

        <!-- RTX sources (core) -->
        <file category="source" name="CMSIS/RTOS2/RTX/Source/rtx_kernel.c"/>
        <file category="source" name="CMSIS/RTOS2/RTX/Source/rtx_thread.c"/>
        <file category="source" name="CMSIS/RTOS2/RTX/Source/rtx_delay.c"/>
        <file category="source" name="CMSIS/RTOS2/RTX/Source/rtx_timer.c"/>
        <file category="source" name="CMSIS/RTOS2/RTX/Source/rtx_evflags.c"/>
        <file category="source" name="CMSIS/RTOS2/RTX/Source/rtx_mutex.c"/>
        <file category="source" name="CMSIS/RTOS2/RTX/Source/rtx_semaphore.c"/>
        <file category="source" name="CMSIS/RTOS2/RTX/Source/rtx_memory.c"/>
        <file category="source" name="CMSIS/RTOS2/RTX/Source/rtx_mempool.c"/>
        <file category="source" name="CMSIS/RTOS2/RTX/Source/rtx_msgqueue.c"/>
        <file category="source" name="CMSIS/RTOS2/RTX/Source/rtx_system.c"/>
        <file category="source" name="CMSIS/RTOS2/RTX/Source/rtx_evr.c"/>
        <!-- RTX sources (library configuration) -->
        <file category="source" name="CMSIS/RTOS2/RTX/Source/rtx_lib.c"/>
        <!-- RTX sources (ARMCC handlers) -->
        <file category="source" name="CMSIS/RTOS2/RTX/Source/ARM/irq_armv8mbl_ns.s"    condition="CM23_ARMCC"/>
        <file category="source" name="CMSIS/RTOS2/RTX/Source/ARM/irq_armv8mml_ns.s"    condition="CM33_ARMCC"/>
        <file category="source" name="CMSIS/RTOS2/RTX/Source/ARM/irq_armv8mml_ns.s"    condition="CM33_FP_ARMCC"/>
        <file category="source" name="CMSIS/RTOS2/RTX/Source/ARM/irq_armv8mbl_ns.s"    condition="ARMv8MBL_ARMCC"/>
        <file category="source" name="CMSIS/RTOS2/RTX/Source/ARM/irq_armv8mml_ns.s"    condition="ARMv8MML_ARMCC"/>
        <file category="source" name="CMSIS/RTOS2/RTX/Source/ARM/irq_armv8mml_ns.s"    condition="ARMv8MML_FP_ARMCC"/>
        <!-- RTX sources (GCC handlers) -->
        <file category="source" name="CMSIS/RTOS2/RTX/Source/GCC/irq_armv8mbl_ns.S"    condition="CM23_GCC"/>
        <file category="source" name="CMSIS/RTOS2/RTX/Source/GCC/irq_armv8mml_ns.S"    condition="CM33_GCC"/>
        <file category="source" name="CMSIS/RTOS2/RTX/Source/GCC/irq_armv8mml_fp_ns.S" condition="CM33_FP_GCC"/>
        <file category="source" name="CMSIS/RTOS2/RTX/Source/GCC/irq_armv8mbl_ns.S"    condition="ARMv8MBL_GCC"/>
        <file category="source" name="CMSIS/RTOS2/RTX/Source/GCC/irq_armv8mml_ns.S"    condition="ARMv8MML_GCC"/>
        <file category="source" name="CMSIS/RTOS2/RTX/Source/GCC/irq_armv8mml_fp_ns.S" condition="ARMv8MML_FP_GCC"/>
        <!-- RTX sources (IAR handlers) -->
        <file category="source" name="CMSIS/RTOS2/RTX/Source/IAR/irq_armv8mbl_ns.s"    condition="CM23_IAR"/>
        <file category="source" name="CMSIS/RTOS2/RTX/Source/IAR/irq_armv8mml_ns.s"    condition="CM33_IAR"/>
        <file category="source" name="CMSIS/RTOS2/RTX/Source/IAR/irq_armv8mml_ns.s"    condition="CM33_FP_IAR"/>
        <file category="source" name="CMSIS/RTOS2/RTX/Source/IAR/irq_armv8mbl_ns.s"    condition="ARMv8MBL_IAR"/>
        <file category="source" name="CMSIS/RTOS2/RTX/Source/IAR/irq_armv8mml_ns.s"    condition="ARMv8MML_IAR"/>
        <file category="source" name="CMSIS/RTOS2/RTX/Source/IAR/irq_armv8mml_ns.s"    condition="ARMv8MML_FP_IAR"/>
        <!-- OS Tick (SysTick) -->
        <file category="source" name="CMSIS/RTOS2/Source/os_systick.c"/>
      </files>
    </component>

  </components>

  <boards>
    <board name="uVision Simulator" vendor="Keil">
      <description>uVision Simulator</description>
      <mountedDevice    deviceIndex="0" Dvendor="ARM:82" Dname="ARMCM0"/>
      <compatibleDevice deviceIndex="0" Dvendor="ARM:82" Dname="ARMCM0P"/>
      <compatibleDevice deviceIndex="0" Dvendor="ARM:82" Dname="ARMCM0P_MPU"/>
      <compatibleDevice deviceIndex="0" Dvendor="ARM:82" Dname="ARMCM3"/>
      <compatibleDevice deviceIndex="0" Dvendor="ARM:82" Dname="ARMCM4"/>
      <compatibleDevice deviceIndex="0" Dvendor="ARM:82" Dname="ARMCM4_FP"/>
      <compatibleDevice deviceIndex="0" Dvendor="ARM:82" Dname="ARMCM7"/>
      <compatibleDevice deviceIndex="0" Dvendor="ARM:82" Dname="ARMCM7_SP"/>
      <compatibleDevice deviceIndex="0" Dvendor="ARM:82" Dname="ARMCM7_DP"/>
      <compatibleDevice deviceIndex="0" Dvendor="ARM:82" Dname="ARMv8MBL"/>
      <compatibleDevice deviceIndex="0" Dvendor="ARM:82" Dname="ARMv8MML"/>
      <compatibleDevice deviceIndex="0" Dvendor="ARM:82" Dname="ARMv8MML_SP"/>
      <compatibleDevice deviceIndex="0" Dvendor="ARM:82" Dname="ARMv8MML_DP"/>
      <compatibleDevice deviceIndex="0" Dvendor="ARM:82" Dname="ARMCM23"/>
      <compatibleDevice deviceIndex="0" Dvendor="ARM:82" Dname="ARMCM23_TZ"/>
      <compatibleDevice deviceIndex="0" Dvendor="ARM:82" Dname="ARMCM33"/>
      <compatibleDevice deviceIndex="0" Dvendor="ARM:82" Dname="ARMCM33_TZ"/>
      <compatibleDevice deviceIndex="0" Dvendor="ARM:82" Dname="ARMCM33_DSP_FP"/>
      <compatibleDevice deviceIndex="0" Dvendor="ARM:82" Dname="ARMCM33_DSP_FP_TZ"/>
    </board>

    <board name="Fixed Virtual Platform" vendor="ARM">
      <description>Fixed Virtual Platform</description>
      <mountedDevice    deviceIndex="0" Dvendor="ARM:82" Dname="ARMCA5"/>
      <compatibleDevice deviceIndex="0" Dvendor="ARM:82" Dname="ARMCA7"/>
      <compatibleDevice deviceIndex="0" Dvendor="ARM:82" Dname="ARMCA9"/>
    </board>
  </boards>

  <examples>
    <example name="DSP_Lib Class Marks example" doc="Abstract.txt" folder="CMSIS/DSP_Lib/Examples/ARM/arm_class_marks_example">
      <description>DSP_Lib Class Marks example</description>
      <board name="uVision Simulator" vendor="Keil"/>
      <project>
        <environment name="uv" load="arm_class_marks_example.uvprojx"/>
      </project>
      <attributes>
        <component Cclass="CMSIS" Cgroup="CORE"/>
        <component Cclass="CMSIS" Cgroup="DSP"/>
        <component Cclass="Device" Cgroup="Startup"/>
        <category>Getting Started</category>
      </attributes>
    </example>

    <example name="DSP_Lib Convolution example" doc="Abstract.txt" folder="CMSIS/DSP_Lib/Examples/ARM/arm_convolution_example">
      <description>DSP_Lib Convolution example</description>
      <board name="uVision Simulator" vendor="Keil"/>
      <project>
        <environment name="uv" load="arm_convolution_example.uvprojx"/>
      </project>
      <attributes>
        <component Cclass="CMSIS" Cgroup="CORE"/>
        <component Cclass="CMSIS" Cgroup="DSP"/>
        <component Cclass="Device" Cgroup="Startup"/>
        <category>Getting Started</category>
      </attributes>
    </example>

    <example name="DSP_Lib Dotproduct example" doc="Abstract.txt" folder="CMSIS/DSP_Lib/Examples/ARM/arm_dotproduct_example">
      <description>DSP_Lib Dotproduct example</description>
      <board name="uVision Simulator" vendor="Keil"/>
      <project>
        <environment name="uv" load="arm_dotproduct_example.uvprojx"/>
      </project>
      <attributes>
        <component Cclass="CMSIS" Cgroup="CORE"/>
        <component Cclass="CMSIS" Cgroup="DSP"/>
        <component Cclass="Device" Cgroup="Startup"/>
        <category>Getting Started</category>
      </attributes>
    </example>

    <example name="DSP_Lib FFT Bin example" doc="Abstract.txt" folder="CMSIS/DSP_Lib/Examples/ARM/arm_fft_bin_example">
      <description>DSP_Lib FFT Bin example</description>
      <board name="uVision Simulator" vendor="Keil"/>
      <project>
        <environment name="uv" load="arm_fft_bin_example.uvprojx"/>
      </project>
      <attributes>
        <component Cclass="CMSIS" Cgroup="CORE"/>
        <component Cclass="CMSIS" Cgroup="DSP"/>
        <component Cclass="Device" Cgroup="Startup"/>
        <category>Getting Started</category>
      </attributes>
    </example>

    <example name="DSP_Lib FIR example" doc="Abstract.txt" folder="CMSIS/DSP_Lib/Examples/ARM/arm_fir_example">
      <description>DSP_Lib FIR example</description>
      <board name="uVision Simulator" vendor="Keil"/>
      <project>
        <environment name="uv" load="arm_fir_example.uvprojx"/>
      </project>
      <attributes>
        <component Cclass="CMSIS" Cgroup="CORE"/>
        <component Cclass="CMSIS" Cgroup="DSP"/>
        <component Cclass="Device" Cgroup="Startup"/>
        <category>Getting Started</category>
      </attributes>
    </example>

    <example name="DSP_Lib Graphic Equalizer example" doc="Abstract.txt" folder="CMSIS/DSP_Lib/Examples/ARM/arm_graphic_equalizer_example">
      <description>DSP_Lib Graphic Equalizer example</description>
      <board name="uVision Simulator" vendor="Keil"/>
      <project>
        <environment name="uv" load="arm_graphic_equalizer_example.uvprojx"/>
      </project>
      <attributes>
        <component Cclass="CMSIS" Cgroup="CORE"/>
        <component Cclass="CMSIS" Cgroup="DSP"/>
        <component Cclass="Device" Cgroup="Startup"/>
        <category>Getting Started</category>
      </attributes>
    </example>

    <example name="DSP_Lib Linear Interpolation example" doc="Abstract.txt" folder="CMSIS/DSP_Lib/Examples/ARM/arm_linear_interp_example">
      <description>DSP_Lib Linear Interpolation example</description>
      <board name="uVision Simulator" vendor="Keil"/>
      <project>
        <environment name="uv" load="arm_linear_interp_example.uvprojx"/>
      </project>
      <attributes>
        <component Cclass="CMSIS" Cgroup="CORE"/>
        <component Cclass="CMSIS" Cgroup="DSP"/>
        <component Cclass="Device" Cgroup="Startup"/>
        <category>Getting Started</category>
      </attributes>
    </example>

    <example name="DSP_Lib Matrix example" doc="Abstract.txt" folder="CMSIS/DSP_Lib/Examples/ARM/arm_matrix_example">
      <description>DSP_Lib Matrix example</description>
      <board name="uVision Simulator" vendor="Keil"/>
      <project>
        <environment name="uv" load="arm_matrix_example.uvprojx"/>
      </project>
      <attributes>
        <component Cclass="CMSIS" Cgroup="CORE"/>
        <component Cclass="CMSIS" Cgroup="DSP"/>
        <component Cclass="Device" Cgroup="Startup"/>
        <category>Getting Started</category>
      </attributes>
    </example>

    <example name="DSP_Lib Signal Convergence example" doc="Abstract.txt" folder="CMSIS/DSP_Lib/Examples/ARM/arm_signal_converge_example">
      <description>DSP_Lib Signal Convergence example</description>
      <board name="uVision Simulator" vendor="Keil"/>
      <project>
        <environment name="uv" load="arm_signal_converge_example.uvprojx"/>
      </project>
      <attributes>
        <component Cclass="CMSIS" Cgroup="CORE"/>
        <component Cclass="CMSIS" Cgroup="DSP"/>
        <component Cclass="Device" Cgroup="Startup"/>
        <category>Getting Started</category>
      </attributes>
    </example>

    <example name="DSP_Lib Sinus/Cosinus example" doc="Abstract.txt" folder="CMSIS/DSP_Lib/Examples/ARM/arm_sin_cos_example">
      <description>DSP_Lib Sinus/Cosinus example</description>
      <board name="uVision Simulator" vendor="Keil"/>
      <project>
        <environment name="uv" load="arm_sin_cos_example.uvprojx"/>
      </project>
      <attributes>
        <component Cclass="CMSIS" Cgroup="CORE"/>
        <component Cclass="CMSIS" Cgroup="DSP"/>
        <component Cclass="Device" Cgroup="Startup"/>
        <category>Getting Started</category>
      </attributes>
    </example>

    <example name="DSP_Lib Variance example" doc="Abstract.txt" folder="CMSIS/DSP_Lib/Examples/ARM/arm_variance_example">
      <description>DSP_Lib Variance example</description>
      <board name="uVision Simulator" vendor="Keil"/>
      <project>
        <environment name="uv" load="arm_variance_example.uvprojx"/>
      </project>
      <attributes>
        <component Cclass="CMSIS" Cgroup="CORE"/>
        <component Cclass="CMSIS" Cgroup="DSP"/>
        <component Cclass="Device" Cgroup="Startup"/>
        <category>Getting Started</category>
      </attributes>
    </example>

    <example name="NN Library CIFAR10" doc="readme.txt" folder="CMSIS/NN/Examples/ARM/arm_nn_examples/cifar10">
      <description>Neural Network CIFAR10 example</description>
      <board name="uVision Simulator" vendor="Keil"/>
      <project>
        <environment name="uv" load="arm_nnexamples_cifar10.uvprojx"/>
      </project>
      <attributes>
        <component Cclass="CMSIS" Cgroup="CORE"/>
        <component Cclass="CMSIS" Cgroup="DSP"/>
        <component Cclass="CMSIS" Cgroup="NN Lib"/>
        <component Cclass="Device" Cgroup="Startup"/>
        <category>Getting Started</category>
      </attributes>
    </example>
    
    <example name="NN Library GRU" doc="readme.txt" folder="CMSIS/NN/Examples/ARM/arm_nn_examples/gru">
      <description>Neural Network GRU example</description>
      <board name="uVision Simulator" vendor="Keil"/>
      <project>
        <environment name="uv" load="arm_nnexamples_gru.uvprojx"/>
      </project>
      <attributes>
        <component Cclass="CMSIS" Cgroup="CORE"/>
        <component Cclass="CMSIS" Cgroup="DSP"/>
        <component Cclass="CMSIS" Cgroup="NN Lib"/>
        <component Cclass="Device" Cgroup="Startup"/>
        <category>Getting Started</category>
      </attributes>
    </example>
    
    <example name="CMSIS-RTOS2 Blinky" doc="Abstract.txt" folder="CMSIS/RTOS2/RTX/Examples/Blinky">
      <description>CMSIS-RTOS2 Blinky example</description>
      <board name="uVision Simulator" vendor="Keil"/>
      <project>
        <environment name="uv" load="Blinky.uvprojx"/>
      </project>
      <attributes>
        <component Cclass="CMSIS" Cgroup="CORE"/>
        <component Cclass="CMSIS" Cgroup="RTOS2"/>
        <component Cclass="Device" Cgroup="Startup"/>
        <category>Getting Started</category>
      </attributes>
    </example>

    <example name="CMSIS-RTOS2 RTX5 Migration" doc="Abstract.txt" folder="CMSIS/RTOS2/RTX/Examples/Migration">
      <description>CMSIS-RTOS2 mixed API v1 and v2</description>
      <board name="uVision Simulator" vendor="Keil"/>
      <project>
        <environment name="uv" load="Blinky.uvprojx"/>
      </project>
      <attributes>
        <component Cclass="CMSIS" Cgroup="CORE"/>
        <component Cclass="CMSIS" Cgroup="RTOS2"/>
        <component Cclass="Device" Cgroup="Startup"/>
        <category>Getting Started</category>
      </attributes>
    </example>

    <example name="CMSIS-RTOS2 RTX5 Message Queue" doc="Abstract.txt" folder="CMSIS/RTOS2/RTX/Examples/MsgQueue">
      <description>CMSIS-RTOS2 Message Queue Example</description>
      <board name="uVision Simulator" vendor="Keil"/>
      <project>
        <environment name="uv" load="MsqQueue.uvprojx"/>
      </project>
      <attributes>
        <component Cclass="CMSIS" Cgroup="CORE"/>
        <component Cclass="CMSIS" Cgroup="RTOS2"/>
        <component Cclass="Compiler" Cgroup="EventRecorder"/>
        <component Cclass="Device" Cgroup="Startup"/>
        <category>Getting Started</category>
      </attributes>
    </example>

    <example name="CMSIS-RTOS2 RTX5 Memory Pool" doc="Abstract.txt" folder="CMSIS/RTOS2/RTX/Examples/MemPool">
      <description>CMSIS-RTOS2 Memory Pool Example</description>
      <board name="Fixed Virtual Platform" vendor="ARM"/>
      <project>
        <environment name="uv" load="MemPool.uvprojx"/>
      </project>
      <attributes>
        <component Cclass="CMSIS" Cgroup="CORE"/>
        <component Cclass="CMSIS" Cgroup="RTOS2"/>
        <component Cclass="Compiler" Cgroup="EventRecorder"/>
        <component Cclass="Device" Cgroup="Startup"/>
        <category>Getting Started</category>
      </attributes>
    </example>

    <example name="TrustZone for ARMv8-M No RTOS" doc="Abstract.txt" folder="CMSIS/RTOS2/RTX/Examples/TrustZoneV8M/NoRTOS">
      <description>Bare-metal secure/non-secure example without RTOS</description>
      <board name="uVision Simulator" vendor="Keil"/>
      <project>
        <environment name="uv" load="NoRTOS.uvmpw"/>
      </project>
      <attributes>
        <component Cclass="CMSIS" Cgroup="CORE"/>
        <component Cclass="CMSIS" Cgroup="RTOS2"/>
        <component Cclass="Device" Cgroup="Startup"/>
        <category>Getting Started</category>
      </attributes>
    </example>

    <example name="TrustZone for ARMv8-M RTOS"  doc="Abstract.txt" folder="CMSIS/RTOS2/RTX/Examples/TrustZoneV8M/RTOS">
      <description>Secure/non-secure RTOS example with thread context management</description>
      <board name="uVision Simulator" vendor="Keil"/>
      <project>
        <environment name="uv" load="RTOS.uvmpw"/>
      </project>
      <attributes>
        <component Cclass="CMSIS" Cgroup="CORE"/>
        <component Cclass="CMSIS" Cgroup="RTOS2"/>
        <component Cclass="Device" Cgroup="Startup"/>
        <category>Getting Started</category>
      </attributes>
    </example>

    <example name="TrustZone for ARMv8-M RTOS Security Tests"  doc="Abstract.txt" folder="CMSIS/RTOS2/RTX/Examples/TrustZoneV8M/RTOS_Faults">
      <description>Secure/non-secure RTOS example with security test cases and system recovery</description>
      <board name="uVision Simulator" vendor="Keil"/>
      <project>
        <environment name="uv" load="RTOS_Faults.uvmpw"/>
      </project>
      <attributes>
        <component Cclass="CMSIS" Cgroup="CORE"/>
        <component Cclass="CMSIS" Cgroup="RTOS2"/>
        <component Cclass="Device" Cgroup="Startup"/>
        <category>Getting Started</category>
      </attributes>
    </example>

  </examples>

</package><|MERGE_RESOLUTION|>--- conflicted
+++ resolved
@@ -8,9 +8,7 @@
   <url>http://www.keil.com/pack/</url>
 
   <releases>
-<<<<<<< HEAD
-=======
-    <release version="5.3.0-rc0" date="2018-02-20">
+    <release version="5.3.0" date="2018-02-22">
       Updated Arm company brand.
       CMSIS-Core(M): 5.1.1 (see revision history for details)
       CMSIS-Core(A): 1.1.1 (see revision history for details)
@@ -21,7 +19,6 @@
         - RTX 5.3.0 (see revision history for details)
         - OS Tick API 1.0.1
     </release>
->>>>>>> a3ec1f26
     <release version="5.2.0" date="2017-11-16">
       CMSIS-Core(M): 5.1.0 (see revision history for details)
         - Added MPU Functions for ARMv8-M for Cortex-M23/M33.
@@ -31,11 +28,7 @@
         - Added additional access functions for physical timer.
       CMSIS-DAP: 1.2.0 (see revision history for details)
       CMSIS-DSP: 1.5.2 (see revision history for details)
-<<<<<<< HEAD
-      CMSIS-Driver 2.6.0(see revision history for details):
-=======
       CMSIS-Driver: 2.6.0 (see revision history for details)
->>>>>>> a3ec1f26
         - CAN Driver API V1.2.0
         - NAND Driver API V2.3.0
       CMSIS-RTOS:
